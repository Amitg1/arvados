--- conflicted
+++ resolved
@@ -38,7 +38,6 @@
     arvados_api_client.api "jobs/#{self.uuid}/", "cancel", {}
   end
 
-<<<<<<< HEAD
   def self.queue_size
     arvados_api_client.api("jobs/", "queue_size", {"_method"=> "GET"})[:queue_size] rescue 0
   end
@@ -63,9 +62,7 @@
     end
   end
 
-=======
   def textile_attributes
     [ 'description' ]
   end
->>>>>>> 1f1963df
 end