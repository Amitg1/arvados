--- conflicted
+++ resolved
@@ -103,13 +103,10 @@
       (class << ary; self; end).class_eval { attr_accessor :limit }
       ary.limit = limit
     end
-<<<<<<< HEAD
     if links
       (class << ary; self; end).class_eval { attr_accessor :links }
       ary.links = links
     end
-=======
->>>>>>> 8dbf8bd4
     ary
   end
 
