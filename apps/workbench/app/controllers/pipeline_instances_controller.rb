class PipelineInstancesController < ApplicationController
  skip_before_filter :find_object_by_uuid, only: :compare
  before_filter :find_objects_by_uuid, only: :compare
  include PipelineInstancesHelper

  def graph(pipelines)
    count = {}    
    provenance = {}
    pips = {}
    n = 1

    pipelines.each do |p|
      collections = []

      p.components.each do |k, v|
        j = v[:job] || next

        # The graph is interested in whether the component is
        # indicated as persistent, more than whether the job
        # satisfying it (which could have been reused, or someone
        # else's) is.
        j[:output_is_persistent] = v[:output_is_persistent]

        uuid = j[:uuid].intern
        provenance[uuid] = j
        pips[uuid] = 0 unless pips[uuid] != nil
        pips[uuid] |= n

        collections << j[:output]
        ProvenanceHelper::find_collections(j[:script_parameters]).each do |k|
          collections << k
        end

        uuid = j[:script_version].intern
        provenance[uuid] = {:uuid => uuid}
        pips[uuid] = 0 unless pips[uuid] != nil
        pips[uuid] |= n
      end

      Collection.where(uuid: collections.compact).each do |c|
        uuid = c.uuid.intern
        provenance[uuid] = c
        pips[uuid] = 0 unless pips[uuid] != nil
        pips[uuid] |= n
      end
      
      n = n << 1
    end

    return provenance, pips
  end

  def show
    if @object.components.empty? and @object.pipeline_template_uuid
      template = PipelineTemplate.find(@object.pipeline_template_uuid)
      pipeline = {}
      template.components.each do |component_name, component_props|
        pipeline[component_name] = {}
        component_props.each do |k, v|
          if k == :script_parameters
            pipeline[component_name][:script_parameters] = {}
            v.each do |param_name, param_value|
              if param_value.is_a? Hash
                if param_value[:value]
                  pipeline[component_name][:script_parameters][param_name] = param_value[:value]
                elsif param_value[:default]
                  pipeline[component_name][:script_parameters][param_name] = param_value[:default]
<<<<<<< HEAD
                elsif param_value[:optional] != nil or param_value[:required] != nil
=======
                elsif param_value[:optional] != nil or param_value[:required] != nil or param_value[:dataclass] != nil
>>>>>>> bb45025e
                    pipeline[component_name][:script_parameters][param_name] = ""
                else
                  pipeline[component_name][:script_parameters][param_name] = param_value
                end
              else
                pipeline[component_name][:script_parameters][param_name] = param_value
              end
            end
          else
            pipeline[component_name][k] = v
          end
        end
      end
      @object.components= pipeline
      @object.save
    end

    @pipelines = [@object]

    if params[:compare]
      PipelineInstance.where(uuid: params[:compare]).each do |p|
        @pipelines << p
      end
    end

    provenance, pips = graph(@pipelines)

    @prov_svg = ProvenanceHelper::create_provenance_graph provenance, "provenance_svg", {
      :request => request,
      :all_script_parameters => true, 
      :combine_jobs => :script_and_version,
      :script_version_nodes => true,
      :pips => pips }
    super
  end

  def compare
    @breadcrumb_page_name = 'compare'

    @rows = []          # each is {name: S, components: [...]}

    # Build a table: x=pipeline y=component
    @objects.each_with_index do |pi, pi_index|
      pipeline_jobs(pi).each do |component|
        # Find a cell with the same name as this component but no
        # entry for this pipeline
        target_row = nil
        @rows.each_with_index do |row, row_index|
          if row[:name] == component[:name] and !row[:components][pi_index]
            target_row = row
          end
        end
        if !target_row
          target_row = {name: component[:name], components: []}
          @rows << target_row
        end
        target_row[:components][pi_index] = component
      end
    end

    @rows.each do |row|
      # Build a "normal" pseudo-component for this row by picking the
      # most common value for each attribute. If all values are
      # equally common, there is no "normal".
      normal = {}              # attr => most common value
      highscore = {}           # attr => how common "normal" is
      score = {}               # attr => { value => how common }
      row[:components].each do |pj|
        next if pj.nil?
        pj.each do |k,v|
          vstr = for_comparison v
          score[k] ||= {}
          score[k][vstr] = (score[k][vstr] || 0) + 1
          highscore[k] ||= 0
          if score[k][vstr] == highscore[k]
            # tie for first place = no "normal"
            normal.delete k
          elsif score[k][vstr] == highscore[k] + 1
            # more pipelines have v than anything else
            highscore[k] = score[k][vstr]
            normal[k] = vstr
          end
        end
      end

      # Add a hash in component[:is_normal]: { attr => is_the_value_normal? }
      row[:components].each do |pj|
        next if pj.nil?
        pj[:is_normal] = {}
        pj.each do |k,v|
          pj[:is_normal][k] = (normal.has_key?(k) && normal[k] == for_comparison(v))
        end
      end
    end

    provenance, pips = graph(@objects)

    @pipelines = @objects

    @prov_svg = ProvenanceHelper::create_provenance_graph provenance, "provenance_svg", {
      :request => request,
      :all_script_parameters => true, 
      :combine_jobs => :script_and_version,
      :script_version_nodes => true,
      :pips => pips }
  end

  def show_pane_list
    %w(Components Graph Attributes Metadata JSON API)
  end

  def compare_pane_list 
    %w(Compare Graph)
  end 

  def update
    updates = params[@object.class.to_s.underscore.singularize.to_sym]
    if updates["components"]
      require 'deep_merge/rails_compat'
      updates["components"] = updates["components"].deeper_merge(@object.components)
    end
    super
  end

<<<<<<< HEAD
=======
  def index
    @objects ||= model_class.limit(20).all
    super
  end

>>>>>>> bb45025e
  protected
  def for_comparison v
    if v.is_a? Hash or v.is_a? Array
      v.to_json
    else
      v.to_s
    end
  end

  def find_objects_by_uuid
    @objects = model_class.where(uuid: params[:uuids])
  end

end<|MERGE_RESOLUTION|>--- conflicted
+++ resolved
@@ -65,11 +65,7 @@
                   pipeline[component_name][:script_parameters][param_name] = param_value[:value]
                 elsif param_value[:default]
                   pipeline[component_name][:script_parameters][param_name] = param_value[:default]
-<<<<<<< HEAD
-                elsif param_value[:optional] != nil or param_value[:required] != nil
-=======
                 elsif param_value[:optional] != nil or param_value[:required] != nil or param_value[:dataclass] != nil
->>>>>>> bb45025e
                     pipeline[component_name][:script_parameters][param_name] = ""
                 else
                   pipeline[component_name][:script_parameters][param_name] = param_value
@@ -194,14 +190,11 @@
     super
   end
 
-<<<<<<< HEAD
-=======
   def index
     @objects ||= model_class.limit(20).all
     super
   end
 
->>>>>>> bb45025e
   protected
   def for_comparison v
     if v.is_a? Hash or v.is_a? Array
