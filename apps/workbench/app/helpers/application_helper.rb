--- conflicted
+++ resolved
@@ -190,13 +190,8 @@
     @unique_id ||= (Time.now.to_f*1000000).to_i
     span_id = object.uuid.to_s + '-' + attr.to_s + '-' + (@unique_id += 1).to_s
 
-<<<<<<< HEAD
     span_tag = content_tag 'span', rendervalue, {
-      "data-emptytext" => (object.andand.default_name || 'none'),
-=======
-    span_tag = content_tag 'span', attrvalue.to_s, {
-      "data-emptytext" => ('(none)'),
->>>>>>> ff742a82
+      "data-emptytext" => '(none)',
       "data-placement" => "bottom",
       "data-type" => input_type,
       "data-title" => "Edit #{attr.to_s.gsub '_', ' '}",
