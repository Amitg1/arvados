--- conflicted
+++ resolved
@@ -1,19 +1,6 @@
 <% content_for :css do %>
   .playbutton {
   color: white;
-<<<<<<< HEAD
-  background: gray;
-  border: 0px;
-  border-radius: 3px;
-  padding: 0px 3px;
-  }
-  .playbutton:hover {
-  color: white;
-  background: blackh;
-  }
-<% end %>
-
-=======
   background: rgb(91, 192, 222);
   border: 0px;
   border-radius: 3px;
@@ -26,7 +13,6 @@
 
 <%= render partial: "paging", locals: {results: @objects, object: @object} %>
 
->>>>>>> bb45025e
 <table class="table table-hover">
   <thead>
     <tr class="contain-align-left">
@@ -50,11 +36,7 @@
       <td>
         <%= form_tag '/pipeline_instances' do |f| %>
           <%= hidden_field :pipeline_instance, :pipeline_template_uuid, :value => ob.uuid %>
-<<<<<<< HEAD
-          <%= button_tag nil, {class: 'playbutton'} do %>
-=======
           <%= button_tag nil, {class: 'playbutton', title: "Run #{ob.name}"} do %>
->>>>>>> bb45025e
             <span class="glyphicon glyphicon-play"></span>
           <% end %>
         <% end %>
