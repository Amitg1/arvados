<% content_for :tab_line_buttons do %>
<div class="pull-right" style="width: 30%">
  <%= form_tag collections_path, method: 'get', remote: true, class: 'form-search' do %>
  <div class="input-group">
    <%= text_field_tag :search, params[:search], class: 'form-control', placeholder: 'Search collections' %>
    <span class="input-group-btn">
      <%= button_tag(class: 'btn btn-info') do %>
      <span class="glyphicon glyphicon-search"></span>
      <% end %>
    </span>
  </div>  
  <% end %>
</div>
<% end %>

<%= render partial: "paging", locals: {results: @collections, object: @object} %>

<div style="padding-right: 1em">

<%= form_tag do |f| %>

<<<<<<< HEAD
<table id="collections-index" class="topalign table table-condensed table-fixedlayout table-fixed-header-row">
=======
<table id="collections-index" class="topalign table table-condensed table-fixedlayout"> <!-- table-fixed-header-row -->
>>>>>>> bb45025e
  <colgroup>
    <col width="4%" />
    <col width="10%" />
    <col width="36%" />
    <col width="15%" />
    <col width="8%" />
    <col width="8%" />
    <col width="23%" />
  </colgroup>
  <thead>
    <tr class="contain-align-left">
      <th></th>
      <th>uuid</th>
      <th>contents</th>
      <th>owner</th>
      <th>age</th>
      <th>storage</th>
      <th>tags</th>
    </tr>
  </thead>
  <tbody>
    <%= render partial: 'index_tbody' %>
  </tbody>
</table>

<% end %>

</div>

<%= render partial: "paging", locals: {results: @collections, object: @object} %>

<% content_for :footer_js do %>
$(document).on('click', 'form[data-remote] input[type=submit]', function() {
  $('table#collections-index tbody').fadeTo(200, 0.3);
  return true;
});
<% end %><|MERGE_RESOLUTION|>--- conflicted
+++ resolved
@@ -19,11 +19,7 @@
 
 <%= form_tag do |f| %>
 
-<<<<<<< HEAD
-<table id="collections-index" class="topalign table table-condensed table-fixedlayout table-fixed-header-row">
-=======
 <table id="collections-index" class="topalign table table-condensed table-fixedlayout"> <!-- table-fixed-header-row -->
->>>>>>> bb45025e
   <colgroup>
     <col width="4%" />
     <col width="10%" />
