--- conflicted
+++ resolved
@@ -34,12 +34,8 @@
                 :class => 'persistent-selection',
                 :friendly_type => "File",
                 :friendly_name => "#{@object.uuid}/#{file_path}",
-<<<<<<< HEAD
-                :href => "#{url_for controller: 'collections', action: 'show', id: @object.uuid }/#{file_path}"
-=======
                 :href => "#{url_for controller: 'collections', action: 'show', id: @object.uuid }/#{file_path}",
                 :title => "Click to add this item to your selection list"
->>>>>>> d66cd99b
               } %>
         </td>
         <td>
