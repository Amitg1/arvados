<table class="table table-condensed table-fixedlayout">
  <colgroup>
    <col width="4%" />
    <col width="35%" />
    <col width="40%" />
    <col width="15%" />
    <col width="10%" />
  </colgroup>
  <thead>
    <tr>
      <th></th>
      <th>path</th>
      <th>file</th>
      <th style="text-align:right">size</th>
      <th>d/l</th>
    </tr>
  </thead><tbody>
    <% if @object then @object.files.sort_by{|f|[f[0],f[1]]}.each do |file| %>
<<<<<<< HEAD
    <% file_path = "#{file[0]}/#{file[1]}" %>
    <tr>
      <td>
        <% fp2 = file_path[2..-1] if file_path[0..1] == './' %>
        <% fp2 ||= file_path %>
<%= check_box_tag 'uuids[]', @object.uuid+file_path, false, {
  :class => 'persistent-selection', 
  :friendly_type => "File",
  :friendly_name => "#{@object.uuid}/#{fp2}",
  :href => "#{url_for controller: 'collections', action: 'show', id: @object.uuid }/#{file_path}" 
      } %>
      </td>
      <td>
        <%= file[0] %>
      </td>
=======
      <% f0 = file[0] %>
      <% f0 = '' if f0 == '.' %>
      <% f0 = f0[2..-1] if f0[0..1] == './' %>
      <% f0 += '/' if not f0.empty? %>
      <% file_path = "#{f0}#{file[1]}" %>
      <tr>
        <td>
          <%= check_box_tag 'uuids[]', @object.uuid+'/'+file_path, false, {
                :class => 'persistent-selection', 
                :friendly_type => "File",
                :friendly_name => "#{@object.uuid}/#{file_path}",
                :href => "#{url_for controller: 'collections', action: 'show', id: @object.uuid }/#{file_path}" 
              } %>
        </td>
        <td>
          <%= file[0] %>
        </td>
>>>>>>> 26114a84

        <td>
          <%= link_to file[1], {controller: 'collections', action: 'show_file', uuid: @object.uuid, file: file_path, size: file[2], disposition: 'inline'}, {title: 'View in browser'} %>
        </td>

        <td style="text-align:right">
          <%= raw(human_readable_bytes_html(file[2])) %>
        </td>

        <td>
          <div style="display:inline-block">
            <%= link_to raw('<i class="glyphicon glyphicon-download-alt"></i>'), {controller: 'collections', action: 'show_file', uuid: @object.uuid, file: file_path, size: file[2], disposition: 'attachment'}, {class: 'btn btn-info btn-sm', title: 'Download'} %>
          </div>
        </td>
      </tr>
    <% end; end %>
  </tbody>
</table><|MERGE_RESOLUTION|>--- conflicted
+++ resolved
@@ -16,23 +16,6 @@
     </tr>
   </thead><tbody>
     <% if @object then @object.files.sort_by{|f|[f[0],f[1]]}.each do |file| %>
-<<<<<<< HEAD
-    <% file_path = "#{file[0]}/#{file[1]}" %>
-    <tr>
-      <td>
-        <% fp2 = file_path[2..-1] if file_path[0..1] == './' %>
-        <% fp2 ||= file_path %>
-<%= check_box_tag 'uuids[]', @object.uuid+file_path, false, {
-  :class => 'persistent-selection', 
-  :friendly_type => "File",
-  :friendly_name => "#{@object.uuid}/#{fp2}",
-  :href => "#{url_for controller: 'collections', action: 'show', id: @object.uuid }/#{file_path}" 
-      } %>
-      </td>
-      <td>
-        <%= file[0] %>
-      </td>
-=======
       <% f0 = file[0] %>
       <% f0 = '' if f0 == '.' %>
       <% f0 = f0[2..-1] if f0[0..1] == './' %>
@@ -50,7 +33,6 @@
         <td>
           <%= file[0] %>
         </td>
->>>>>>> 26114a84
 
         <td>
           <%= link_to file[1], {controller: 'collections', action: 'show_file', uuid: @object.uuid, file: file_path, size: file[2], disposition: 'inline'}, {title: 'View in browser'} %>
