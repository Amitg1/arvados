<!DOCTYPE html>
<html>
<head>
  <meta charset="utf-8">
  <title>
    <% if content_for? :page_title %>
    <%= yield :page_title %> / <%= Rails.configuration.site_name %>
    <% else %>
    <%= Rails.configuration.site_name %>
    <% end %>
  </title>
  <meta name="viewport" content="width=device-width, initial-scale=1.0">
  <link rel="icon" href="/favicon.ico" type="image/x-icon">
  <link rel="shortcut icon" href="/favicon.ico" type="image/x-icon">
  <meta name="description" content="">
  <meta name="author" content="">
<<<<<<< HEAD

  <% if current_user %>
  <meta name="arv-websocket-url" content="<%=$arvados_api_client.discovery[:websocketUrl]%>?api_token=<%=Thread.current[:arvados_api_token]%>">
  <% end %>

=======
  <meta name="robots" content="NOINDEX, NOFOLLOW">
>>>>>>> c2e70e05
  <%= stylesheet_link_tag    "application", :media => "all" %>
  <%= javascript_include_tag "application" %>
  <%= csrf_meta_tags %>
  <%= yield :head %>
  <%= javascript_tag do %>
  <%= yield :js %>
  <% end %>
  <style>
    <%= yield :css %>
    body {
    min-height: 100%;
    height: 100%;
    }

    body > div.container-fluid {
    padding-top: 70px; /* 70px to make the container go all the way to the bottom of the navbar */
    }

    @media (max-width: 979px) { body { padding-top: 0; } }

    .navbar .nav li.nav-separator > span.glyphicon.glyphicon-arrow-right {
    padding-top: 1.25em;
    }

    @media (max-width: 767px) {
    .breadcrumbs {
    display: none;
    }
    }
  </style>
  <link href="//netdna.bootstrapcdn.com/font-awesome/4.0.3/css/font-awesome.css" rel="stylesheet">
</head>
<body>
  <div id="wrapper">
    <nav class="navbar navbar-default navbar-fixed-top" role="navigation">
      <div class="navbar-header">
        <button type="button" class="navbar-toggle" data-toggle="collapse" data-target=".navbar-collapse">
          <span class="sr-only">Toggle navigation</span>
          <span class="icon-bar"></span>
          <span class="icon-bar"></span>
          <span class="icon-bar"></span>
        </button>
        <a class="navbar-brand" href="/"><%= Rails.configuration.site_name rescue Rails.application.class.parent_name %></a>
      </div>

      <div class="collapse navbar-collapse">
        <% if current_user.andand.is_active %>
          <ul class="nav navbar-nav side-nav">

            <li class="<%= 'arvados-nav-active' if params[:action] == 'home' %>">
              <a href="/"><i class="fa fa-lg fa-dashboard fa-fw"></i> Dashboard</a>
            </li>

            <li class="dropdown">
              <a href="#" class="dropdown-toggle" data-toggle="dropdown"><i class="fa fa-lg fa-hand-o-up fa-fw"></i> Help <b class="caret"></b></a>
              <ul class="dropdown-menu">
                <li><%= link_to raw('<i class="fa fa-book fa-fw"></i> Tutorials and User guide'), "#{Rails.configuration.arvados_docsite}/user", target: "_blank" %></li>
                <li><%= link_to raw('<i class="fa fa-book fa-fw"></i> API Reference'), "#{Rails.configuration.arvados_docsite}/api", target: "_blank" %></li>
                <li><%= link_to raw('<i class="fa fa-book fa-fw"></i> SDK Reference'), "#{Rails.configuration.arvados_docsite}/sdk", target: "_blank" %></li>
              </ul>
            </li>

            <li class="dropdown">
              <a href="/folders" class="dropdown-toggle" data-toggle="dropdown"><i class="fa fa-lg fa-folder-o fa-fw"></i> Folders <b class="caret"></b></a>
              <ul class="dropdown-menu">
                <li><%= link_to raw('<i class="fa fa-plus fa-fw"></i> Create new folder'), folders_path, method: :post %></li>
                <% @my_top_level_folders.call[0..7].each do |folder| %>
                <li><%= link_to raw('<i class="fa fa-folder-open fa-fw"></i> ') + folder.name, folder_path(folder) %></li>
                <% end %>
                <li><a href="/folders">
                    <i class="fa fa-ellipsis-h fa-fw"></i> Show all folders
                </a></li>
              </ul>
            </li>
            <li><a href="/collections">
                <i class="fa fa-lg fa-briefcase fa-fw"></i> Collections (data files)
            </a></li>
            <li><a href="/jobs">
                <i class="fa fa-lg fa-tasks fa-fw"></i> Jobs
            </a></li>
            <li><a href="/pipeline_instances">
                <i class="fa fa-lg fa-tasks fa-fw"></i> Pipeline instances
            </a></li>
            <li><a href="/pipeline_templates">
                <i class="fa fa-lg fa-gears fa-fw"></i> Pipeline templates
            </a></li>
            <li>&nbsp;</li>
            <li><a href="/repositories">
                <i class="fa fa-lg fa-code-fork fa-fw"></i> Repositories
            </a></li>
            <li><a href="/virtual_machines">
                <i class="fa fa-lg fa-terminal fa-fw"></i> Virtual machines
            </a></li>
            <li><a href="/humans">
                <i class="fa fa-lg fa-male fa-fw"></i> Humans
            </a></li>
            <li><a href="/specimens">
                <i class="fa fa-lg fa-flask fa-fw"></i> Specimens
            </a></li>
            <li><a href="/traits">
                <i class="fa fa-lg fa-clipboard fa-fw"></i> Traits
            </a></li>
            <li><a href="/links">
                <i class="fa fa-lg fa-arrows-h fa-fw"></i> Links
            </a></li>
            <% if current_user.andand.is_admin %>
              <li><a href="/users">
                  <i class="fa fa-lg fa-user fa-fw"></i> Users
              </a></li>
            <% end %>
            <li><a href="/groups">
                <i class="fa fa-lg fa-users fa-fw"></i> Groups
            </a></li>
            <li><a href="/nodes">
                <i class="fa fa-lg fa-cloud fa-fw"></i> Compute nodes
            </a></li>
            <li><a href="/keep_services">
                <i class="fa fa-lg fa-exchange fa-fw"></i> Keep services
            </a></li>
            <li><a href="/keep_disks">
                <i class="fa fa-lg fa-hdd-o fa-fw"></i> Keep disks
            </a></li>
          </ul>
        <% end %>

        <ul class="nav navbar-nav navbar-left breadcrumbs">
          <% if current_user %>
            <% if content_for?(:breadcrumbs) %>
              <%= yield(:breadcrumbs) %>
            <% else %>
              <li class="nav-separator"><span class="glyphicon glyphicon-arrow-right"></span></li>
              <li>
                <%= link_to(
                            controller.controller_name.humanize.downcase,
                            url_for({controller: params[:controller]})) %>
              </li>
              <% if params[:action] != 'index' %>
                <li class="nav-separator">
                  <span class="glyphicon glyphicon-arrow-right"></span>
                </li>
                <li>
                  <%= link_to_if_arvados_object @object, {friendly_name: true}, {data: {object_uuid: @object.andand.uuid, name: 'name'}} %>
                </li>
                <li style="padding: 14px 0 14px">
                  <%= form_tag do |f| %>
                    <%= render :partial => "selection_checkbox", :locals => {:object => @object} %>
                  <% end %>
                </li>
              <% end %>
            <% end %>
          <% end %>
        </ul>

        <ul class="nav navbar-nav navbar-right">

          <li>
            <a><i class="rotating loading glyphicon glyphicon-refresh"></i></a>
          </li>

          <% if current_user %>
          <!-- XXX placeholder for this when search is implemented
          <li>
            <form class="navbar-form" role="search">
              <div class="input-group" style="width: 220px">
                <input type="text" class="form-control" placeholder="search">
                <span class="input-group-addon"><span class="glyphicon glyphicon-search"></span></span>
              </div>
            </form>
          </li>
          -->

          <li class="dropdown notification-menu">
            <a href="#" class="dropdown-toggle" data-toggle="dropdown" id="collections-menu">
              <span class="glyphicon glyphicon-paperclip"></span>
              <span class="badge" id="persistent-selection-count"></span>
              <span class="caret"></span>
            </a>
              <ul class="dropdown-menu" role="menu" id="persistent-selection-list">
                <%= form_tag '/actions' do %>
                <%= hidden_field_tag 'uuid', @object.andand.uuid %>
                <div id="selection-form-content"></div>
                <% end %>
            </ul>
          </li>

          <% if current_user.is_active %>
          <li class="dropdown notification-menu">
            <a href="#" class="dropdown-toggle" data-toggle="dropdown" id="notifications-menu">
              <span class="glyphicon glyphicon-envelope"></span>
              <span class="badge badge-alert notification-count"><%= @notification_count %></span>
              <span class="caret"></span>
            </a>
            <ul class="dropdown-menu" role="menu">
              <% if (@notifications || []).length > 0 %>
                <% @notifications.each_with_index do |n, i| %>
                  <% if i > 0 %><li class="divider"></li><% end %>
                  <li class="notification"><%= n.call(self) %></li>
                <% end %>
              <% else %>
                <li class="notification empty">No notifications.</li>
              <% end %>
            </ul>
          </li>
          <% end %>

          <li class="dropdown">
            <a href="#" class="dropdown-toggle" data-toggle="dropdown" id="user-menu">
              <span class="glyphicon glyphicon-user"></span><span class="caret"></span>
            </a>
            <ul class="dropdown-menu" role="menu">
              <li role="presentation" class="dropdown-header"><%= current_user.email %></li>
              <% if current_user.is_active %>
              <li role="presentation" class="divider"></li>
              <li role="presentation"><a href="/authorized_keys" role="menuitem"><i class="fa fa-key fa-fw"></i> Manage ssh keys</a></li>
              <li role="presentation"><a href="/api_client_authorizations" role="menuitem"><i class="fa fa-ticket fa-fw"></i> Manage API tokens</a></li>
              <li role="presentation" class="divider"></li>
              <% end %>
              <li role="presentation"><a href="<%= logout_path %>" role="menuitem"><i class="fa fa-sign-out fa-fw"></i> Log out</a></li>
            </ul>
          </li>
          <% else %>
            <li><a href="<%= arvados_api_client.arvados_login_url(return_to: root_url) %>">Log in</a></li>
          <% end %>
        </ul>
      </div><!-- /.navbar-collapse -->
    </nav>

    <div id="page-wrapper">
      <%= yield %>
    </div>
  </div>

</div>

  <%= yield :footer_html %>
  <%= piwik_tracking_tag %>
  <%= javascript_tag do %>
  <%= yield :footer_js %>
  <% end %>

</body>
</html><|MERGE_RESOLUTION|>--- conflicted
+++ resolved
@@ -14,15 +14,10 @@
   <link rel="shortcut icon" href="/favicon.ico" type="image/x-icon">
   <meta name="description" content="">
   <meta name="author" content="">
-<<<<<<< HEAD
-
   <% if current_user %>
   <meta name="arv-websocket-url" content="<%=$arvados_api_client.discovery[:websocketUrl]%>?api_token=<%=Thread.current[:arvados_api_token]%>">
   <% end %>
-
-=======
   <meta name="robots" content="NOINDEX, NOFOLLOW">
->>>>>>> c2e70e05
   <%= stylesheet_link_tag    "application", :media => "all" %>
   <%= javascript_include_tag "application" %>
   <%= csrf_meta_tags %>
