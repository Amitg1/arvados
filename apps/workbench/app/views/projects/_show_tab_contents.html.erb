<% order = nil if local_assigns[:order].nil? %>
<% sortable_columns = {} if local_assigns[:sortable_columns].nil? %>
<div class="selection-action-container">
  <div class="row">
    <div class="col-sm-5">
      <div class="btn-group btn-group-sm">
        <button type="button" class="btn btn-default dropdown-toggle" data-toggle="dropdown">Selection... <span class="caret"></span></button>
        <ul class="dropdown-menu" role="menu">
          <li><%= link_to "Create new collection with selected collections", '#',
                  'data-href' => combine_selected_path(
                    action_data: {current_project_uuid: @object.uuid}.to_json
                  ),
                  'id' => 'combine_selections_button',
                  'data-selection-param-name' => 'selection[]',
                  'data-selection-action' => 'combine-project-contents',
                  'method' => 'post',
                  'data-toggle' => 'dropdown'
            %></li>
          <li><%= link_to "Compare selected", 'action',
                  'data-href' => compare_pipeline_instances_path,
                  'data-selection-param-name' => 'uuids[]',
                  'data-selection-action' => 'compare'
            %></li>
          <li><%= link_to "Copy selected", '#',
                  'data-href' => choose_projects_path(
                    title: 'Copy selected items to...',
                    editable: true,
                    action_name: 'Copy',
                    action_href: actions_path,
                    action_method: 'post',
                    action_data_from_params: ['selection'],
                    action_data: {
                      copy_selections_into_project: true,
                      selection_param: 'uuid',
                      success: 'page-refresh'}.to_json),
                  'data-remote' => true,
                  'data-selection-param-name' => 'selection[]',
                  'data-selection-action' => 'copy'
            %></li>
          <li><%= link_to "Move selected", '#',
                  'data-href' => choose_projects_path(
                    title: 'Move selected items to...',
                    editable: true,
                    action_name: 'Move',
                    action_href: actions_path,
                    action_method: 'post',
                    action_data_from_params: ['selection'],
                    action_data: {
                      move_selections_into_project: true,
                      selection_param: 'uuid',
                      success: 'page-refresh'}.to_json),
                  'data-remote' => true,
                  'data-selection-param-name' => 'selection[]',
                  'data-selection-action' => 'move'
            %></li>
          <li><%= link_to "Remove selected", '#',
                  'data-href' => url_for(action: :remove_items),
                  'data-selection-param-name' => 'item_uuids[]',
                  'data-selection-action' => 'remove',
                  'data-remote' => true,
                  'method' => 'delete',
                  'data-toggle' => 'dropdown'
            %></li>
        </ul>
      </div>
    </div>
    <div class="col-sm-4 pull-right">
      <input type="text" class="form-control filterable-control" placeholder="Search project contents" data-filterable-target="table.arv-index.arv-project-<%= tab_pane %> tbody"/>
    </div>
  </div>

  <table class="table table-condensed arv-index arv-project-<%= tab_pane %>">
    <colgroup>
      <col width="0*" style="max-width: fit-content;" />
      <col width="0*" style="max-width: fit-content;" />
      <col width="0*" style="max-width: fit-content;" />
      <col width="60%" style="width: 60%;" />
      <col width="40%" style="width: 40%;" />
    </colgroup>
<<<<<<< HEAD
    <tbody data-infinite-scroller="#<%= tab_pane %>-scroll" data-infinite-content-href="<%= url_for partial: :contents_rows %>" data-infinite-content-params-projecttab="<%= {filters: filters, order: order}.to_json %>" data-infinite-content-params-attr="projecttab">
=======
    <tbody data-infinite-scroller="#<%= tab_pane %>-scroll" data-infinite-content-href="<%= url_for partial: :contents_rows %>" data-infinite-content-params-projecttab="<%= local_assigns.to_json %>">
>>>>>>> c6a03a7a
    </tbody>
    <thead>
      <tr>
        <th></th>
        <th></th>
        <th></th>
        <% sort_order = sortable_columns['name'].gsub(/\s/,'') if sortable_columns['name'] %>
        <th <% if !sort_order.nil? %>
              data-sort-order='<%= sort_order %>'
            <% end %> >
          name
        </th>
        <% sort_order = sortable_columns['description'].gsub(/\s/,'') if sortable_columns['description'] %>
        <th <% if !sort_order.nil? %>
              data-sort-order='<%= sort_order %>'
            <% end %> >
          description
        </th>
      </tr>
    </thead>
  </table>
</div><|MERGE_RESOLUTION|>--- conflicted
+++ resolved
@@ -1,4 +1,3 @@
-<% order = nil if local_assigns[:order].nil? %>
 <% sortable_columns = {} if local_assigns[:sortable_columns].nil? %>
 <div class="selection-action-container">
   <div class="row">
@@ -77,11 +76,7 @@
       <col width="60%" style="width: 60%;" />
       <col width="40%" style="width: 40%;" />
     </colgroup>
-<<<<<<< HEAD
-    <tbody data-infinite-scroller="#<%= tab_pane %>-scroll" data-infinite-content-href="<%= url_for partial: :contents_rows %>" data-infinite-content-params-projecttab="<%= {filters: filters, order: order}.to_json %>" data-infinite-content-params-attr="projecttab">
-=======
-    <tbody data-infinite-scroller="#<%= tab_pane %>-scroll" data-infinite-content-href="<%= url_for partial: :contents_rows %>" data-infinite-content-params-projecttab="<%= local_assigns.to_json %>">
->>>>>>> c6a03a7a
+    <tbody data-infinite-scroller="#<%= tab_pane %>-scroll" data-infinite-content-href="<%= url_for partial: :contents_rows %>" data-infinite-content-params-projecttab="<%= local_assigns.select{|k| [:order, :limit, :filters].include? k }.to_json %>" data-infinite-content-params-attr="projecttab">
     </tbody>
     <thead>
       <tr>
