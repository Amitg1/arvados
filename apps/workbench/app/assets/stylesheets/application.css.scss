/*
 * This is a manifest file that'll be compiled into application.css, which will include all the files
 * listed below.
 *
 * Any CSS and SCSS file within this directory, lib/assets/stylesheets, vendor/assets/stylesheets,
 * or vendor/assets/stylesheets of plugins, if any, can be referenced here using a relative path.
 *
 * You're free to add application-wide styles to this file and they'll appear at the top of the
 * compiled file, but it's generally better to create a new file per style scope.
 *
 *= require_self
 *= require bootstrap
 *= require bootstrap3-editable/bootstrap-editable
 *= require_tree .
 */

.contain-align-left {
    text-align: left;
}
table.topalign>tbody>tr>td {
    vertical-align: top;
}
table.topalign>thead>tr>td {
    vertical-align: bottom;
}
tr.cell-valign-center>td {
    vertical-align: middle;
}
tr.cell-noborder>td,tr.cell-noborder>th {
    border: none;
}
table.table-justforlayout>tr>td,
table.table-justforlayout>tr>th,
table.table-justforlayout>thead>tr>td,
table.table-justforlayout>thead>tr>th,
table.table-justforlayout>tbody>tr>td,
table.table-justforlayout>tbody>tr>th{
    border: none;
}
table.table-justforlayout {
    margin-bottom: 0;
}
.smaller-text {
    font-size: .8em;
}
.deemphasize {
    font-size: .8em;
    color: #888;
}
.arvados-filename,
.arvados-uuid {
    font-size: .8em;
    font-family: monospace;
}
table .data-size, .table .data-size {
    text-align: right;
}
body .editable-empty {
    color: #999;
}
body .editable-empty:hover {
    color: #0088cc;
}
table.arv-index tbody td.arv-object-AuthorizedKey.arv-attr-public_key {
    overflow-x: hidden;
    max-width: 120px;
}
table.arv-index > thead > tr > th {
    border-top: none;
}
table.table-fixedlayout {
    white-space: nowrap;
    table-layout: fixed;
}
table.table-fixedlayout td {
    overflow: hidden;
    overflow-x: hidden;
    text-overflow: ellipsis;
}
table.table-smallcontent td {
    font-size: 85%;
}
form input.search-mini {
    padding: 0 6px;
}
form.small-form-margin {
    margin-bottom: 2px;
}
.nowrap {
    white-space: nowrap;
}

/* top nav */
$top-nav-bg: #3c163d;
$top-nav-bg-bottom: #260027;
nav.navbar-fixed-top .navbar-brand {
    color: #79537a;
    letter-spacing: 0.4em;
}
nav.navbar-fixed-top {
    background: $top-nav-bg;
    background: linear-gradient(to bottom, $top-nav-bg 0%,$top-nav-bg-bottom 100%);
}
.navbar.breadcrumbs {
    line-height: 50px;
    border-radius: 0;
    margin-bottom: 0;
    border-right: 0;
    border-left: 0;
}
.navbar.breadcrumbs .nav > li > a,
.navbar.breadcrumbs .nav > li {
    color: #000;
}
.navbar.breadcrumbs .nav > li.nav-separator > i {
    color: #bbb;
}
.navbar.breadcrumbs .navbar-form {
  margin-top: 0px;
  margin-bottom: 0px;
}
.navbar.breadcrumbs .navbar-text {
  margin-top: 0px;
  margin-bottom: 0px;
}

nav.navbar-fixed-top .navbar-nav.navbar-right > li.open > a,
nav.navbar-fixed-top .navbar-nav.navbar-right > li.open > a:focus,
nav.navbar-fixed-top .navbar-nav.navbar-right > li.open > a:hover {
    background: lighten($top-nav-bg, 5%);
}
nav.navbar-fixed-top .navbar-nav.navbar-right > li > a,
nav.navbar-fixed-top .navbar-nav.navbar-right > li > a:focus,
nav.navbar-fixed-top .navbar-nav.navbar-right > li > a:hover {
    color: #fff;
}

.dax {
    max-width: 10%;
    margin-right: 1em;
    float: left
}

.smart-scroll {
    overflow: auto;
    margin-bottom: -15px;
}

.infinite-scroller .fa-warning {
    color: #800;
}

.inline-progress-container div.progress {
    margin-bottom: 0;
}

.inline-progress-container {
    width: 100%;
    display:inline-block;
}

td.add-tag-button {
    white-space: normal;
}
td.add-tag-button .add-tag-button {
    margin-right: 4px;
    opacity: 0.2;
}
td.add-tag-button .add-tag-button:hover {
    opacity: 1;
}
span.removable-tag-container {
    line-height: 1.6;
}
.label.removable-tag a {
    color: #fff;
    cursor: pointer;
}

li.notification {
    padding: 10px;
}

// See HeaderRowFixer in application.js
table.table-fixed-header-row {
    width: 100%;
    border-spacing: 0px;
    margin:0;
}
table.table-fixed-header-row thead {
    position:fixed;
    background: #fff;
}
table.table-fixed-header-row tbody {
    position:relative;
    top:1.5em;
}

/* Setting the height needs to be fixed with javascript. */
.dropdown-menu {
    padding-right: 20px;
    max-height: 440px;
    width: 400px;
    overflow-y: auto;
}

.row-fill-height, .row-fill-height>div[class*='col-'] {
    display: flex;
}
.row-fill-height>div[class*='col-']>div {
    width: 100%;
}

/* Show editable popover above side-nav */
.editable-popup.popover {
    z-index:1055;
}

/* Do not leave space for left-nav */
div#wrapper {
  padding-left: 0;
}

.arv-description-as-subtitle {
  padding-bottom: 1em;
}
.arv-description-in-table {
  height: 4em;
  overflow-x: hidden;
  overflow-y: hidden;
}
.arv-description-in-table:hover {
  overflow-y: auto;
}

.btn.btn-nodecorate {
  border: none;
}
svg text {
    font-size: 6pt;
}

div.pane-content iframe {
  width: 100%;
  border: none;
}

<<<<<<< HEAD
span.editable-textile {
  display: inline-block;
=======
.text-overflow-ellipsis {
  white-space: nowrap;
  overflow: hidden;
  text-overflow: ellipsis;
>>>>>>> ff742a82
}<|MERGE_RESOLUTION|>--- conflicted
+++ resolved
@@ -244,14 +244,11 @@
   width: 100%;
   border: none;
 }
-
-<<<<<<< HEAD
 span.editable-textile {
   display: inline-block;
-=======
+}
 .text-overflow-ellipsis {
   white-space: nowrap;
   overflow: hidden;
   text-overflow: ellipsis;
->>>>>>> ff742a82
 }