$.fn.editable.defaults.ajaxOptions = {type: 'put', dataType: 'json'};
$.fn.editable.defaults.send = 'always';
<<<<<<< HEAD
//$.fn.editable.defaults.mode = 'inline';
=======

// Default for editing is popup.  I experimented with inline which is a little
// nicer in that it shows up right under the mouse instead of nearby.  However,
// the inline box is taller than the regular content, which causes the page
// layout to shift unless we make the table rows tall, which leaves a lot of
// wasted space when not editing.  Also inline can get cut off if the page is
// too narrow, when the popup box will just move to do the right thing.
//$.fn.editable.defaults.mode = 'inline';

>>>>>>> 26114a84
$.fn.editable.defaults.params = function (params) {
    var a = {};
    var key = params.pk.key;
    a.id = params.pk.id;
    a[key] = {};
    a[key][params.name] = params.value;
    return a;
};

$.fn.editable.defaults.validate = function (value) {
    if (value == "***invalid***") {
        return "Invalid selection";
    }
}<|MERGE_RESOLUTION|>--- conflicted
+++ resolved
@@ -1,8 +1,5 @@
 $.fn.editable.defaults.ajaxOptions = {type: 'put', dataType: 'json'};
 $.fn.editable.defaults.send = 'always';
-<<<<<<< HEAD
-//$.fn.editable.defaults.mode = 'inline';
-=======
 
 // Default for editing is popup.  I experimented with inline which is a little
 // nicer in that it shows up right under the mouse instead of nearby.  However,
@@ -12,7 +9,6 @@
 // too narrow, when the popup box will just move to do the right thing.
 //$.fn.editable.defaults.mode = 'inline';
 
->>>>>>> 26114a84
 $.fn.editable.defaults.params = function (params) {
     var a = {};
     var key = params.pk.key;
