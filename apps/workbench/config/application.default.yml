# Do not use this file for site configuration. Create application.yml
# instead (see application.yml.example).

development:
  cache_classes: false
  eager_load: true
  consider_all_requests_local: true
  action_controller.perform_caching: false
  action_mailer.raise_delivery_errors: false
  active_support.deprecation: :log
  action_dispatch.best_standards_support: :builtin
  assets.debug: true
  profiling_enabled: true
  site_name: Arvados Workbench (dev)
  local_modified: <%= '-modified' if `git status -s` %>

production:
  force_ssl: true
  cache_classes: true
  eager_load: true
  consider_all_requests_local: false
  action_controller.perform_caching: true
  serve_static_assets: false
  assets.compile: false
  assets.digest: true
  i18n.fallbacks: true
  active_support.deprecation: :notify
  profiling_enabled: false

  arvados_insecure_https: false

  data_import_dir: /data/arvados-workbench-upload/data
  data_export_dir: /data/arvados-workbench-download/data

  site_name: Arvados Workbench

test:
  cache_classes: true
  eager_load: false
  serve_static_assets: true
  static_cache_control: public, max-age=3600
  consider_all_requests_local: true
  action_controller.perform_caching: false
  action_dispatch.show_exceptions: false
  action_controller.allow_forgery_protection: false
  action_mailer.delivery_method: :test
  active_support.deprecation: :stderr
  profiling_enabled: false
  secret_token: <%= rand(2**256).to_s(36) %>
  secret_key_base: <%= rand(2**256).to_s(36) %>

  # When you run the Workbench's integration tests, it starts the API
  # server as a dependency.  These settings should match the API
  # server's Rails defaults.  If you adjust those, change these
  # settings in application.yml to match.
  arvados_login_base: https://localhost:3001/login
  arvados_v1_base: https://localhost:3001/arvados/v1
  arvados_insecure_https: true

  site_name: Workbench:test

  # Enable user profile with one required field
  user_profile_form_fields:
    - key: organization
      type: text
      form_field_title: Institution
      form_field_description: Your organization
      required: true
    - key: role
      type: select
      form_field_title: Your role
      form_field_description: Choose the category that best describes your role in your organization.
      options:
        - Bio-informatician
        - Computational biologist
        - Biologist or geneticist
        - Software developer
        - IT
        - Other

common:
  assets.js_compressor: false
  assets.css_compressor: false
  data_import_dir: /tmp/arvados-workbench-upload
  data_export_dir: /tmp/arvados-workbench-download
  arvados_login_base: https://arvados.local/login
  arvados_v1_base: https://arvados.local/arvados/v1
  arvados_insecure_https: true
  activation_contact_link: mailto:info@arvados.org
  arvados_docsite: http://doc.arvados.org
  arvados_theme: default
  show_user_agreement_inline: false
  secret_token: ~
  secret_key_base: false
  default_openid_prefix: https://www.google.com/accounts/o8/id
  send_user_setup_notification_email: true

  # Set user_profile_form_fields to enable and configure the user profile page.
  # Default is set to false. A commented setting with full description is provided below.
  user_profile_form_fields: false

  # Below is a sample setting of user_profile_form_fields config parameter.
  # This configuration parameter should be set to either false (to disable) or
  # to an array as shown below. 
  # Configure the list of input fields to be displayed in the profile page
  # using the attribute "key" for each of the input fields.
  # This sample shows configuration with one required and one optional form fields.
  # For each of these input fields:
  #   You can specify "type" as "text" or "select".
  #   List the "options" to be displayed for each of the "select" menu.
  #   Set "required" as "true" for any of these fields to make them required.
  # If any of the required fields are missing in the user's profile, the user will be
  # redirected to the profile page before they can access any Workbench features.
  #user_profile_form_fields:
  #  - key: organization
  #    type: text
  #    form_field_title: Institution/Company
  #    form_field_description: Your organization
  #    required: true
  #  - key: role
  #    type: select
  #    form_field_title: Your role
  #    form_field_description: Choose the category that best describes your role in your organization.
  #    options:
  #      - Bio-informatician
  #      - Computational biologist
  #      - Biologist or geneticist
  #      - Software developer
  #      - IT
  #      - Other

  # Use "user_profile_form_message" to configure the message you want to display on
  # the profile page.
  user_profile_form_message: Welcome to Arvados. All <span style="color:red">required fields</span> must be completed before you can proceed.

  # source_version
  source_version: "<%= `git log -n 1 --format=%h` %>"
  local_modified: false

  # report notification to and from addresses
  issue_reporter_email_from: arvados@example.com
  issue_reporter_email_to: arvados@example.com
  support_email_address: arvados@example.com

<<<<<<< HEAD
  # Configuration for diagnostics testing. Use this to enable diagnostics testing for an env.
  diagnostics_testing_user_tokens: false
  diagnostics_testing_pipeline_fields: false

  # Below is a sample setting for diagnostics testing.
  # Configure test user tokens as "diagnostics_testing_user_tokens".
  #   At this time the tests need an "active" user token.
  # Also, configure the pipelines to be executed as "diagnostics_testing_pipeline_fields".
  # For each of the pipelines identified by the name of your choice
  #     ("tutorial pipeline" and "tutorial pipeline 2" in this sample):
  #   template_uuid: is the uuid of the template to be executed
  #   input_paths: an array of inputs for the pipeline. Use either a collection's "uuid"
  #     or a file's "uuid/file_name" path in this array. If the pipeline does not require
  #     any inputs, this can be omitted. 
  #   max_wait_seconds: max time in seconds to wait for the pipeline run to complete.
  #     Default value of 30 seconds is used when this value is not provided.
  #diagnostics_testing_user_tokens:
  #  active: eu33jurqntstmwo05h1jr3eblmi961e802703y6657s8zb14r
  #diagnostics_testing_pipeline_fields:
  #  pipeline with collection input:
  #    template_uuid: 4xphq-p5p6p-gsw68qb7owx1q2h
  #    input_paths: [qr1hi-4zz18-n1o4i1j5fvz6npu]
  #    max_wait_seconds: 100
  #  pipeline with file as input:
  #    template_uuid: 4xphq-p5p6p-gsw68qb7owx1q2h
  #    input_paths: [440e201c0141cb8a551b61fd7d07d2a1+83/qr1hi-8i9sb-j2tp8q1m2uf6a1o.log.txt]
  #    max_wait_seconds: 200
  #  pipeline with no inputs:
  #    template_uuid: 4xphq-p5p6p-gsw68qb7owx1q2h
=======
  # filename suffixes for which view icon would be shown in collection show page
  filename_suffixes_with_view_icon: [txt, gif, jpeg, jpg, png, html, htm, pdf]
>>>>>>> bf243e06
<|MERGE_RESOLUTION|>--- conflicted
+++ resolved
@@ -142,7 +142,6 @@
   issue_reporter_email_to: arvados@example.com
   support_email_address: arvados@example.com
 
-<<<<<<< HEAD
   # Configuration for diagnostics testing. Use this to enable diagnostics testing for an env.
   diagnostics_testing_user_tokens: false
   diagnostics_testing_pipeline_fields: false
@@ -172,7 +171,6 @@
   #    max_wait_seconds: 200
   #  pipeline with no inputs:
   #    template_uuid: 4xphq-p5p6p-gsw68qb7owx1q2h
-=======
+
   # filename suffixes for which view icon would be shown in collection show page
-  filename_suffixes_with_view_icon: [txt, gif, jpeg, jpg, png, html, htm, pdf]
->>>>>>> bf243e06
+  filename_suffixes_with_view_icon: [txt, gif, jpeg, jpg, png, html, htm, pdf]