--- conflicted
+++ resolved
@@ -393,12 +393,11 @@
         nodes_wanted = self._nodes_wanted(cloud_size)
         if nodes_wanted < 1:
             return None
-<<<<<<< HEAD
 
         if not self.cancel_node_shutdown(cloud_size):
             arvados_node = self.arvados_nodes.find_stale_node(self.node_stale_after)
             self._logger.info("Want %i more %s nodes.  Booting a node.",
-                              nodes_wanted, cloud_size.name)
+                              nodes_wanted, cloud_size.id)
             new_setup = self._node_setup.start(
                 timer_actor=self._timer,
                 arvados_client=self._new_arvados(),
@@ -413,24 +412,6 @@
                     time.time())
             new_setup.tell_proxy().subscribe(self._later.node_setup_finished)
 
-=======
-        arvados_node = self.arvados_nodes.find_stale_node(self.node_stale_after)
-        self._logger.info("Want %i more %s nodes.  Booting a node.",
-                          nodes_wanted, cloud_size.id)
-        new_setup = self._node_setup.start(
-            timer_actor=self._timer,
-            arvados_client=self._new_arvados(),
-            arvados_node=arvados_node,
-            cloud_client=self._new_cloud(),
-            cloud_size=self.server_calculator.find_size(cloud_size.id))
-        self.booting[new_setup.actor_urn] = new_setup.proxy()
-        self.sizes_booting[new_setup.actor_urn] = cloud_size
-
-        if arvados_node is not None:
-            self.arvados_nodes[arvados_node['uuid']].assignment_time = (
-                time.time())
-        new_setup.tell_proxy().subscribe(self._later.node_setup_finished)
->>>>>>> 42012c47
         if nodes_wanted > 1:
             self._later.start_node(cloud_size)
 
