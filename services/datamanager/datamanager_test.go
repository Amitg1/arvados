--- conflicted
+++ resolved
@@ -624,28 +624,22 @@
 // Also, create stray block and backdate it.
 // After datamanager run: expect blocks from the collection, but not the stray block.
 func TestManifestWithMultipleStreamsAndBlocks(t *testing.T) {
-<<<<<<< HEAD
-	testManifestWithMultipleStreamsAndBlocks(t, false)
-}
-
-func TestManifestWithMultipleStreamsAndBlocks_DryRun(t *testing.T) {
-	testManifestWithMultipleStreamsAndBlocks(t, true)
-}
-
-func testManifestWithMultipleStreamsAndBlocks(t *testing.T, isDryRun bool) {
-=======
-	testManifestWithMultipleStreamsAndBlocks(t, 100, 10, "")
+	testManifestWithMultipleStreamsAndBlocks(t, 100, 10, "", false)
 }
 
 // Same test as TestManifestWithMultipleStreamsAndBlocks with an additional
 // keepstore of a service type other than "disk". Only the "disk" type services
 // will be indexed by datamanager and hence should work the same way.
 func TestManifestWithMultipleStreamsAndBlocks_WithOneUnsupportedKeepServer(t *testing.T) {
-	testManifestWithMultipleStreamsAndBlocks(t, 2, 2, "testblobstore")
-}
-
-func testManifestWithMultipleStreamsAndBlocks(t *testing.T, numStreams, numBlocks int, createExtraKeepServerWithType string) {
->>>>>>> 7ed2f9d8
+	testManifestWithMultipleStreamsAndBlocks(t, 2, 2, "testblobstore", false)
+}
+
+// Test datamanager with dry-run. Expect no block to be deleted.
+func TestManifestWithMultipleStreamsAndBlocks_DryRun(t *testing.T) {
+	testManifestWithMultipleStreamsAndBlocks(t, 2, 2, "", true)
+}
+
+func testManifestWithMultipleStreamsAndBlocks(t *testing.T, numStreams, numBlocks int, createExtraKeepServerWithType string, isDryRun bool) {
 	defer TearDownDataManagerTest(t)
 	SetupDataManagerTest(t)
 
@@ -683,7 +677,6 @@
 	dryRun = isDryRun
 	dataManagerSingleRun(t)
 
-<<<<<<< HEAD
 	if dryRun {
 		// verify that all blocks, including strayOldBlock, are still to be found
 		verifyBlocks(t, nil, expected, 2)
@@ -691,9 +684,6 @@
 		// verify that strayOldBlock is not to be found, but the collections blocks are still there
 		verifyBlocks(t, []string{strayOldBlock}, oldBlocks, 2)
 	}
-=======
-	// verify that strayOldBlock is not to be found, but the collections blocks are still there
-	verifyBlocks(t, []string{strayOldBlock}, oldBlocks, 2)
 }
 
 // Add one more keepstore with the given service type
@@ -718,5 +708,4 @@
 func deleteExtraKeepServer(uuid string) {
 	defer switchToken(arvadostest.AdminToken)()
 	arv.Delete("keep_services", uuid, nil, nil)
->>>>>>> 7ed2f9d8
 }