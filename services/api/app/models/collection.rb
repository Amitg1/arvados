--- conflicted
+++ resolved
@@ -9,14 +9,11 @@
   api_accessible :user, extend: :common do |t|
     t.add :data_size
     t.add :files
-<<<<<<< HEAD
     t.add :name
     t.add :description
     t.add :properties
     t.add :portable_data_hash
-=======
     t.add :manifest_text
->>>>>>> 6b0ad588
   end
 
   def self.attributes_required_columns
