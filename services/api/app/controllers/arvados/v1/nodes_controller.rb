class Arvados::V1::NodesController < ApplicationController
  skip_before_filter :require_auth_scope, :only => :ping
  skip_before_filter :find_object_by_uuid, :only => :ping
  skip_before_filter :render_404_if_no_object, :only => :ping

  include DbCurrentTime

  def update
    if resource_attrs[:job_uuid].is_a? String
      @object.job_readable = readable_job_uuids([resource_attrs[:job_uuid]]).any?
    end
    super
  end

  def self._ping_requires_parameters
    { ping_secret: {required: true} }
  end

  def ping
    act_as_system_user do
      @object = Node.where(uuid: (params[:id] || params[:uuid])).first
      if !@object
        return render_not_found
      end
      ping_data = {
        ip: params[:local_ipv4] || request.remote_ip,
        ec2_instance_id: params[:instance_id]
      }
      [:ping_secret, :total_cpu_cores, :total_ram_mb, :total_scratch_mb]
        .each do |key|
        ping_data[key] = params[key] if params[key]
      end
      @object.ping(ping_data)
      if @object.info['ping_secret'] == params[:ping_secret]
        send_json @object.as_api_response(:superuser)
      else
        raise "Invalid ping_secret after ping"
      end
    end
  end

  def find_objects_for_index
    if !current_user.andand.is_admin && current_user.andand.is_active
      # active non-admin users can list nodes that are (or were
      # recently) working
      @objects = model_class.where('last_ping_at >= ?', db_current_time - 1.hours)
    end
    super
    if @select.nil? or @select.include? 'job_uuid'
      job_uuids = @objects.map { |n| n[:job_uuid] }.compact
      assoc_jobs = readable_job_uuids(job_uuids)
<<<<<<< HEAD
      @objects = @objects.each do |node|
=======
      @objects.each do |node|
>>>>>>> 909313b2
        node.job_readable = assoc_jobs.include?(node[:job_uuid])
      end
    end
  end

  protected

  def readable_job_uuids(uuids)
    Job.readable_by(*@read_users).select(:uuid).where(uuid: uuids).map(&:uuid)
  end
end<|MERGE_RESOLUTION|>--- conflicted
+++ resolved
@@ -49,11 +49,7 @@
     if @select.nil? or @select.include? 'job_uuid'
       job_uuids = @objects.map { |n| n[:job_uuid] }.compact
       assoc_jobs = readable_job_uuids(job_uuids)
-<<<<<<< HEAD
-      @objects = @objects.each do |node|
-=======
       @objects.each do |node|
->>>>>>> 909313b2
         node.job_readable = assoc_jobs.include?(node[:job_uuid])
       end
     end
