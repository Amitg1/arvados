--- conflicted
+++ resolved
@@ -42,11 +42,7 @@
       i18n (~> 0)
       json (~> 1.7, >= 1.7.7)
       jwt (>= 0.1.5, < 2)
-<<<<<<< HEAD
-    arvados-cli (0.1.20160913140509)
-=======
     arvados-cli (0.1.20161017193526)
->>>>>>> 5debe2b7
       activesupport (~> 3.2, >= 3.2.13)
       andand (~> 1.3, >= 1.3.3)
       arvados (~> 0.1, >= 0.1.20150128223554)
@@ -262,13 +258,8 @@
   acts_as_api
   andand
   arvados (>= 0.1.20150615153458)
-<<<<<<< HEAD
-  arvados-cli (>= 0.1.20151207150126)
-  coffee-rails (~> 3.2)
-=======
   arvados-cli (>= 0.1.20161017193526)
   coffee-rails (~> 3.2.0)
->>>>>>> 5debe2b7
   database_cleaner
   factory_girl_rails
   faye-websocket
