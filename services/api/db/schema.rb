# encoding: UTF-8
# This file is auto-generated from the current state of the database. Instead
# of editing this file, please use the migrations feature of Active Record to
# incrementally modify your database, and then regenerate this schema definition.
#
# Note that this schema.rb definition is the authoritative source for your
# database schema. If you need to create the application database on another
# system, you should be using db:schema:load, not running all the migrations
# from scratch. The latter is a flawed and unsustainable approach (the more migrations
# you'll amass, the slower it'll run and the greater likelihood for issues).
#
# It's strongly recommended to check this file into your version control system.

<<<<<<< HEAD
ActiveRecord::Schema.define(:version => 20140324024606) do
=======
ActiveRecord::Schema.define(:version => 20140321191343) do
>>>>>>> 736c7c62

  create_table "api_client_authorizations", :force => true do |t|
    t.string   "api_token",                                           :null => false
    t.integer  "api_client_id",                                       :null => false
    t.integer  "user_id",                                             :null => false
    t.string   "created_by_ip_address"
    t.string   "last_used_by_ip_address"
    t.datetime "last_used_at"
    t.datetime "expires_at"
    t.datetime "created_at",                                          :null => false
    t.datetime "updated_at",                                          :null => false
    t.string   "default_owner_uuid"
    t.text     "scopes",                  :default => "---\n- all\n", :null => false
  end

  add_index "api_client_authorizations", ["api_client_id"], :name => "index_api_client_authorizations_on_api_client_id"
  add_index "api_client_authorizations", ["api_token"], :name => "index_api_client_authorizations_on_api_token", :unique => true
  add_index "api_client_authorizations", ["expires_at"], :name => "index_api_client_authorizations_on_expires_at"
  add_index "api_client_authorizations", ["user_id"], :name => "index_api_client_authorizations_on_user_id"

  create_table "api_clients", :force => true do |t|
    t.string   "uuid"
    t.string   "owner_uuid"
    t.string   "modified_by_client_uuid"
    t.string   "modified_by_user_uuid"
    t.datetime "modified_at"
    t.string   "name"
    t.string   "url_prefix"
    t.datetime "created_at",                                 :null => false
    t.datetime "updated_at",                                 :null => false
    t.boolean  "is_trusted",              :default => false
  end

  add_index "api_clients", ["created_at"], :name => "index_api_clients_on_created_at"
  add_index "api_clients", ["modified_at"], :name => "index_api_clients_on_modified_at"
  add_index "api_clients", ["uuid"], :name => "index_api_clients_on_uuid", :unique => true

  create_table "authorized_keys", :force => true do |t|
    t.string   "uuid",                    :null => false
    t.string   "owner_uuid",              :null => false
    t.string   "modified_by_client_uuid"
    t.string   "modified_by_user_uuid"
    t.datetime "modified_at"
    t.string   "name"
    t.string   "key_type"
    t.string   "authorized_user_uuid"
    t.text     "public_key"
    t.datetime "expires_at"
    t.datetime "created_at",              :null => false
    t.datetime "updated_at",              :null => false
  end

  add_index "authorized_keys", ["authorized_user_uuid", "expires_at"], :name => "index_authorized_keys_on_authorized_user_uuid_and_expires_at"
  add_index "authorized_keys", ["uuid"], :name => "index_authorized_keys_on_uuid", :unique => true

  create_table "collections", :force => true do |t|
    t.string   "locator"
    t.string   "owner_uuid"
    t.datetime "created_at"
    t.string   "modified_by_client_uuid"
    t.string   "modified_by_user_uuid"
    t.datetime "modified_at"
    t.string   "portable_data_hash"
    t.string   "name"
    t.integer  "redundancy"
    t.string   "redundancy_confirmed_by_client_uuid"
    t.datetime "redundancy_confirmed_at"
    t.integer  "redundancy_confirmed_as"
    t.datetime "updated_at"
    t.string   "uuid"
    t.text     "manifest_text"
  end

  add_index "collections", ["created_at"], :name => "index_collections_on_created_at"
  add_index "collections", ["modified_at"], :name => "index_collections_on_modified_at"
  add_index "collections", ["uuid"], :name => "index_collections_on_uuid", :unique => true

  create_table "commit_ancestors", :force => true do |t|
    t.string   "repository_name"
    t.string   "descendant",                         :null => false
    t.string   "ancestor",                           :null => false
    t.boolean  "is",              :default => false, :null => false
    t.datetime "created_at",                         :null => false
    t.datetime "updated_at",                         :null => false
  end

  add_index "commit_ancestors", ["descendant", "ancestor"], :name => "index_commit_ancestors_on_descendant_and_ancestor", :unique => true

  create_table "commits", :force => true do |t|
    t.string   "repository_name"
    t.string   "sha1"
    t.string   "message"
    t.datetime "created_at"
    t.datetime "updated_at"
  end

  add_index "commits", ["repository_name", "sha1"], :name => "index_commits_on_repository_name_and_sha1", :unique => true

  create_table "groups", :force => true do |t|
    t.string   "uuid"
    t.string   "owner_uuid"
    t.datetime "created_at",              :null => false
    t.string   "modified_by_client_uuid"
    t.string   "modified_by_user_uuid"
    t.datetime "modified_at"
    t.string   "name"
    t.text     "description"
    t.datetime "updated_at",              :null => false
  end

  add_index "groups", ["created_at"], :name => "index_groups_on_created_at"
  add_index "groups", ["modified_at"], :name => "index_groups_on_modified_at"
  add_index "groups", ["uuid"], :name => "index_groups_on_uuid", :unique => true

  create_table "humans", :force => true do |t|
    t.string   "uuid",                    :null => false
    t.string   "owner_uuid",              :null => false
    t.string   "modified_by_client_uuid"
    t.string   "modified_by_user_uuid"
    t.datetime "modified_at"
    t.text     "properties"
    t.datetime "created_at"
    t.datetime "updated_at"
  end

  add_index "humans", ["uuid"], :name => "index_humans_on_uuid", :unique => true

  create_table "job_tasks", :force => true do |t|
    t.string   "uuid"
    t.string   "owner_uuid"
    t.string   "modified_by_client_uuid"
    t.string   "modified_by_user_uuid"
    t.datetime "modified_at"
    t.string   "job_uuid"
    t.integer  "sequence"
    t.text     "parameters"
    t.text     "output"
    t.float    "progress"
    t.boolean  "success"
    t.datetime "created_at",                            :null => false
    t.datetime "updated_at",                            :null => false
    t.string   "created_by_job_task_uuid"
    t.integer  "qsequence",                :limit => 8
  end

  add_index "job_tasks", ["created_at"], :name => "index_job_tasks_on_created_at"
  add_index "job_tasks", ["job_uuid"], :name => "index_job_tasks_on_job_uuid"
  add_index "job_tasks", ["modified_at"], :name => "index_job_tasks_on_modified_at"
  add_index "job_tasks", ["sequence"], :name => "index_job_tasks_on_sequence"
  add_index "job_tasks", ["success"], :name => "index_job_tasks_on_success"
  add_index "job_tasks", ["uuid"], :name => "index_job_tasks_on_uuid", :unique => true

  create_table "jobs", :force => true do |t|
    t.string   "uuid"
    t.string   "owner_uuid"
    t.string   "modified_by_client_uuid"
    t.string   "modified_by_user_uuid"
    t.datetime "modified_at"
    t.string   "submit_id"
    t.string   "script"
    t.string   "script_version"
    t.text     "script_parameters"
    t.string   "cancelled_by_client_uuid"
    t.string   "cancelled_by_user_uuid"
    t.datetime "cancelled_at"
    t.datetime "started_at"
    t.datetime "finished_at"
    t.boolean  "running"
    t.boolean  "success"
    t.string   "output"
<<<<<<< HEAD
    t.datetime "created_at",                                  :null => false
    t.datetime "updated_at",                                  :null => false
=======
    t.datetime "created_at"
    t.datetime "updated_at"
>>>>>>> 736c7c62
    t.string   "priority"
    t.string   "is_locked_by_uuid"
    t.string   "log"
    t.text     "tasks_summary"
    t.text     "runtime_constraints"
<<<<<<< HEAD
    t.boolean  "output_is_persistent",     :default => false, :null => false
=======
    t.boolean  "nondeterministic"
    t.string   "repository"
>>>>>>> 736c7c62
  end

  add_index "jobs", ["created_at"], :name => "index_jobs_on_created_at"
  add_index "jobs", ["finished_at"], :name => "index_jobs_on_finished_at"
  add_index "jobs", ["modified_at"], :name => "index_jobs_on_modified_at"
  add_index "jobs", ["output"], :name => "index_jobs_on_output"
  add_index "jobs", ["script"], :name => "index_jobs_on_script"
  add_index "jobs", ["started_at"], :name => "index_jobs_on_started_at"
  add_index "jobs", ["submit_id"], :name => "index_jobs_on_submit_id", :unique => true
  add_index "jobs", ["uuid"], :name => "index_jobs_on_uuid", :unique => true

  create_table "keep_disks", :force => true do |t|
    t.string   "uuid",                                      :null => false
    t.string   "owner_uuid",                                :null => false
    t.string   "modified_by_client_uuid"
    t.string   "modified_by_user_uuid"
    t.datetime "modified_at"
    t.string   "ping_secret",                               :null => false
    t.string   "node_uuid"
    t.string   "filesystem_uuid"
    t.integer  "bytes_total"
    t.integer  "bytes_free"
    t.boolean  "is_readable",             :default => true, :null => false
    t.boolean  "is_writable",             :default => true, :null => false
    t.datetime "last_read_at"
    t.datetime "last_write_at"
    t.datetime "last_ping_at"
    t.datetime "created_at",                                :null => false
    t.datetime "updated_at",                                :null => false
    t.string   "service_host"
    t.integer  "service_port"
    t.boolean  "service_ssl_flag"
  end

  add_index "keep_disks", ["filesystem_uuid"], :name => "index_keep_disks_on_filesystem_uuid"
  add_index "keep_disks", ["last_ping_at"], :name => "index_keep_disks_on_last_ping_at"
  add_index "keep_disks", ["node_uuid"], :name => "index_keep_disks_on_node_uuid"
  add_index "keep_disks", ["service_host", "service_port", "last_ping_at"], :name => "keep_disks_service_host_port_ping_at_index"
  add_index "keep_disks", ["uuid"], :name => "index_keep_disks_on_uuid", :unique => true

  create_table "links", :force => true do |t|
    t.string   "uuid"
    t.string   "owner_uuid"
    t.datetime "created_at"
    t.string   "modified_by_client_uuid"
    t.string   "modified_by_user_uuid"
    t.datetime "modified_at"
    t.string   "tail_uuid"
    t.string   "tail_kind"
    t.string   "link_class"
    t.string   "name"
    t.string   "head_uuid"
    t.text     "properties"
    t.datetime "updated_at"
    t.string   "head_kind"
  end

  add_index "links", ["created_at"], :name => "index_links_on_created_at"
  add_index "links", ["head_kind"], :name => "index_links_on_head_kind"
  add_index "links", ["head_uuid"], :name => "index_links_on_head_uuid"
  add_index "links", ["modified_at"], :name => "index_links_on_modified_at"
  add_index "links", ["tail_kind"], :name => "index_links_on_tail_kind"
  add_index "links", ["tail_uuid"], :name => "index_links_on_tail_uuid"
  add_index "links", ["uuid"], :name => "index_links_on_uuid", :unique => true

  create_table "logs", :force => true do |t|
    t.string   "uuid"
    t.string   "owner_uuid"
    t.string   "modified_by_client_uuid"
    t.string   "modified_by_user_uuid"
    t.string   "object_kind"
    t.string   "object_uuid"
    t.datetime "event_at"
    t.string   "event_type"
    t.text     "summary"
    t.text     "info"
    t.datetime "created_at",              :null => false
    t.datetime "updated_at",              :null => false
    t.datetime "modified_at"
  end

  add_index "logs", ["created_at"], :name => "index_logs_on_created_at"
  add_index "logs", ["event_at"], :name => "index_logs_on_event_at"
  add_index "logs", ["event_type"], :name => "index_logs_on_event_type"
  add_index "logs", ["modified_at"], :name => "index_logs_on_modified_at"
  add_index "logs", ["object_kind"], :name => "index_logs_on_object_kind"
  add_index "logs", ["object_uuid"], :name => "index_logs_on_object_uuid"
  add_index "logs", ["summary"], :name => "index_logs_on_summary"
  add_index "logs", ["uuid"], :name => "index_logs_on_uuid", :unique => true

  create_table "nodes", :force => true do |t|
    t.string   "uuid"
    t.string   "owner_uuid"
    t.datetime "created_at",              :null => false
    t.string   "modified_by_client_uuid"
    t.string   "modified_by_user_uuid"
    t.datetime "modified_at"
    t.integer  "slot_number"
    t.string   "hostname"
    t.string   "domain"
    t.string   "ip_address"
    t.datetime "first_ping_at"
    t.datetime "last_ping_at"
    t.text     "info"
    t.datetime "updated_at",              :null => false
  end

  add_index "nodes", ["created_at"], :name => "index_nodes_on_created_at"
  add_index "nodes", ["hostname"], :name => "index_nodes_on_hostname"
  add_index "nodes", ["modified_at"], :name => "index_nodes_on_modified_at"
  add_index "nodes", ["slot_number"], :name => "index_nodes_on_slot_number", :unique => true
  add_index "nodes", ["uuid"], :name => "index_nodes_on_uuid", :unique => true

  create_table "pipeline_instances", :force => true do |t|
    t.string   "uuid"
    t.string   "owner_uuid"
    t.datetime "created_at"
    t.string   "modified_by_client_uuid"
    t.string   "modified_by_user_uuid"
    t.datetime "modified_at"
    t.string   "pipeline_template_uuid"
    t.string   "name"
    t.text     "components"
    t.boolean  "success"
    t.boolean  "active",                  :default => false
    t.datetime "updated_at"
    t.text     "properties"
  end

  add_index "pipeline_instances", ["created_at"], :name => "index_pipeline_instances_on_created_at"
  add_index "pipeline_instances", ["modified_at"], :name => "index_pipeline_instances_on_modified_at"
  add_index "pipeline_instances", ["uuid"], :name => "index_pipeline_instances_on_uuid", :unique => true

  create_table "pipeline_templates", :force => true do |t|
    t.string   "uuid"
    t.string   "owner_uuid"
    t.datetime "created_at",              :null => false
    t.string   "modified_by_client_uuid"
    t.string   "modified_by_user_uuid"
    t.datetime "modified_at"
    t.string   "name"
    t.text     "components"
    t.datetime "updated_at",              :null => false
  end

  add_index "pipeline_templates", ["created_at"], :name => "index_pipeline_templates_on_created_at"
  add_index "pipeline_templates", ["modified_at"], :name => "index_pipeline_templates_on_modified_at"
  add_index "pipeline_templates", ["uuid"], :name => "index_pipeline_templates_on_uuid", :unique => true

  create_table "repositories", :force => true do |t|
    t.string   "uuid",                    :null => false
    t.string   "owner_uuid",              :null => false
    t.string   "modified_by_client_uuid"
    t.string   "modified_by_user_uuid"
    t.datetime "modified_at"
    t.string   "name"
    t.string   "fetch_url"
    t.string   "push_url"
    t.datetime "created_at",              :null => false
    t.datetime "updated_at",              :null => false
  end

  add_index "repositories", ["name"], :name => "index_repositories_on_name", :unique => true
  add_index "repositories", ["uuid"], :name => "index_repositories_on_uuid", :unique => true

  create_table "specimens", :force => true do |t|
    t.string   "uuid"
    t.string   "owner_uuid"
    t.datetime "created_at",              :null => false
    t.string   "modified_by_client_uuid"
    t.string   "modified_by_user_uuid"
    t.datetime "modified_at"
    t.string   "material"
    t.datetime "updated_at",              :null => false
    t.text     "properties"
  end

  add_index "specimens", ["created_at"], :name => "index_specimens_on_created_at"
  add_index "specimens", ["modified_at"], :name => "index_specimens_on_modified_at"
  add_index "specimens", ["uuid"], :name => "index_specimens_on_uuid", :unique => true

  create_table "traits", :force => true do |t|
    t.string   "uuid",                    :null => false
    t.string   "owner_uuid",              :null => false
    t.string   "modified_by_client_uuid"
    t.string   "modified_by_user_uuid"
    t.datetime "modified_at"
    t.string   "name"
    t.text     "properties"
    t.datetime "created_at",              :null => false
    t.datetime "updated_at",              :null => false
  end

  add_index "traits", ["name"], :name => "index_traits_on_name"
  add_index "traits", ["uuid"], :name => "index_traits_on_uuid", :unique => true

  create_table "users", :force => true do |t|
    t.string   "uuid"
    t.string   "owner_uuid"
    t.datetime "created_at",                                 :null => false
    t.string   "modified_by_client_uuid"
    t.string   "modified_by_user_uuid"
    t.datetime "modified_at"
    t.string   "email"
    t.string   "first_name"
    t.string   "last_name"
    t.string   "identity_url"
    t.boolean  "is_admin"
    t.text     "prefs"
    t.datetime "updated_at",                                 :null => false
    t.string   "default_owner_uuid"
    t.boolean  "is_active",               :default => false
  end

  add_index "users", ["created_at"], :name => "index_users_on_created_at"
  add_index "users", ["modified_at"], :name => "index_users_on_modified_at"
  add_index "users", ["uuid"], :name => "index_users_on_uuid", :unique => true

  create_table "virtual_machines", :force => true do |t|
    t.string   "uuid",                    :null => false
    t.string   "owner_uuid",              :null => false
    t.string   "modified_by_client_uuid"
    t.string   "modified_by_user_uuid"
    t.datetime "modified_at"
    t.string   "hostname"
    t.datetime "created_at",              :null => false
    t.datetime "updated_at",              :null => false
  end

  add_index "virtual_machines", ["hostname"], :name => "index_virtual_machines_on_hostname"
  add_index "virtual_machines", ["uuid"], :name => "index_virtual_machines_on_uuid", :unique => true

end<|MERGE_RESOLUTION|>--- conflicted
+++ resolved
@@ -11,11 +11,7 @@
 #
 # It's strongly recommended to check this file into your version control system.
 
-<<<<<<< HEAD
 ActiveRecord::Schema.define(:version => 20140324024606) do
-=======
-ActiveRecord::Schema.define(:version => 20140321191343) do
->>>>>>> 736c7c62
 
   create_table "api_client_authorizations", :force => true do |t|
     t.string   "api_token",                                           :null => false
@@ -186,24 +182,16 @@
     t.boolean  "running"
     t.boolean  "success"
     t.string   "output"
-<<<<<<< HEAD
     t.datetime "created_at",                                  :null => false
     t.datetime "updated_at",                                  :null => false
-=======
-    t.datetime "created_at"
-    t.datetime "updated_at"
->>>>>>> 736c7c62
     t.string   "priority"
     t.string   "is_locked_by_uuid"
     t.string   "log"
     t.text     "tasks_summary"
     t.text     "runtime_constraints"
-<<<<<<< HEAD
-    t.boolean  "output_is_persistent",     :default => false, :null => false
-=======
     t.boolean  "nondeterministic"
     t.string   "repository"
->>>>>>> 736c7c62
+    t.boolean  "output_is_persistent",     :default => false, :null => false
   end
 
   add_index "jobs", ["created_at"], :name => "index_jobs_on_created_at"
