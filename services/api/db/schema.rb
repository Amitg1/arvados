--- conflicted
+++ resolved
@@ -11,13 +11,8 @@
 #
 # It's strongly recommended to check this file into your version control system.
 
-<<<<<<< HEAD
-ActiveRecord::Schema.define(:version => 20140530200539) do
-=======
+
 ActiveRecord::Schema.define(:version => 20140601022548) do
->>>>>>> cff73e6f
-
-
 
   create_table "api_client_authorizations", :force => true do |t|
     t.string   "api_token",                                           :null => false
