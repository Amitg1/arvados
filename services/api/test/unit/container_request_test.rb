--- conflicted
+++ resolved
@@ -242,13 +242,9 @@
     c = Container.find_by_uuid cr.container_uuid
     assert_equal 5, c.priority
 
-<<<<<<< HEAD
-    cr2 = create_minimal_req!(priority: 10, state: "Committed", requesting_container_uuid: c.uuid, command: ["echo", "foo2"])
-=======
     cr2 = create_minimal_req!
-    cr2.update_attributes!(priority: 10, state: "Committed", requesting_container_uuid: c.uuid)
+    cr2.update_attributes!(priority: 10, state: "Committed", requesting_container_uuid: c.uuid, command: ["echo", "foo2"])
     cr2.reload
->>>>>>> 849f35d1
 
     c2 = Container.find_by_uuid cr2.container_uuid
     assert_equal 10, c2.priority
@@ -402,7 +398,6 @@
     assert_empty Container.readable_by(users(:spectator)).where(uuid: containers(:running).uuid)
   end
 
-<<<<<<< HEAD
   [
     [{"var" => "value1"}, {"var" => "value1"}],
     [{"var" => "value1"}, {"var" => "value2"}]
@@ -428,12 +423,13 @@
       # when env1 and env2 are different, cr2 container should be different.
       cr2.update_attributes!({state: ContainerRequest::Committed})
       assert_equal (env1 == env2), (cr1.container_uuid == cr2.container_uuid)
-=======
+    end
+  end
+
   test "requesting_container_uuid at create is not allowed" do
     set_user_from_auth :active
     assert_raises(ActiveRecord::RecordNotSaved) do
       create_minimal_req!(state: "Uncommitted", priority: 1, requesting_container_uuid: 'youcantdothat')
->>>>>>> 849f35d1
     end
   end
 end