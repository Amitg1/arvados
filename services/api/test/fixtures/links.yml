user_agreement_required:
  uuid: zzzzz-o0j2j-j2qe76q7s3c8aro
  owner_uuid: zzzzz-tpzed-000000000000000
  created_at: 2013-12-26T19:52:21Z
  modified_by_client_uuid: zzzzz-ozdt8-brczlopd8u8d0jr
  modified_by_user_uuid: zzzzz-tpzed-d9tiejq69daie8f
  modified_at: 2013-12-26T19:52:21Z
  updated_at: 2013-12-26T19:52:21Z
  tail_uuid: zzzzz-tpzed-000000000000000
  link_class: signature
  name: require
  head_uuid: b519d9cb706a29fc7ea24dbea2f05851+249025
  properties: {}

user_agreement_readable:
  uuid: zzzzz-o0j2j-qpf60gg4fwjlmex
  owner_uuid: zzzzz-tpzed-000000000000000
  created_at: 2014-01-24 20:42:26 -0800
  modified_by_client_uuid: zzzzz-ozdt8-brczlopd8u8d0jr
  modified_by_user_uuid: zzzzz-tpzed-d9tiejq69daie8f
  modified_at: 2014-01-24 20:42:26 -0800
  updated_at: 2014-01-24 20:42:26 -0800
  tail_uuid: zzzzz-j7d0g-fffffffffffffff
  link_class: permission
  name: can_read
  head_uuid: b519d9cb706a29fc7ea24dbea2f05851+249025
  properties: {}

active_user_member_of_all_users_group:
  uuid: zzzzz-o0j2j-ctbysaduejxfrs5
  owner_uuid: zzzzz-tpzed-000000000000000
  created_at: 2014-01-24 20:42:26 -0800
  modified_by_client_uuid: zzzzz-ozdt8-brczlopd8u8d0jr
  modified_by_user_uuid: zzzzz-tpzed-d9tiejq69daie8f
  modified_at: 2014-01-24 20:42:26 -0800
  updated_at: 2014-01-24 20:42:26 -0800
  tail_uuid: zzzzz-tpzed-xurymjxw79nv3jz
  link_class: permission
  name: can_read
  head_uuid: zzzzz-j7d0g-fffffffffffffff
  properties: {}

active_user_can_manage_system_owned_group:
  uuid: zzzzz-o0j2j-3sa30nd3bqn1msh
  owner_uuid: zzzzz-tpzed-000000000000000
  created_at: 2014-02-03 15:42:26 -0800
  modified_by_client_uuid: zzzzz-ozdt8-brczlopd8u8d0jr
  modified_by_user_uuid: zzzzz-tpzed-000000000000000
  modified_at: 2014-02-03 15:42:26 -0800
  updated_at: 2014-02-03 15:42:26 -0800
  tail_uuid: zzzzz-tpzed-xurymjxw79nv3jz
  link_class: permission
  name: can_manage
  head_uuid: zzzzz-j7d0g-8ulrifv67tve5sx
  properties: {}

user_agreement_signed_by_active:
  uuid: zzzzz-o0j2j-4x85a69tqlrud1z
  owner_uuid: zzzzz-tpzed-000000000000000
  created_at: 2013-12-26T20:52:21Z
  modified_by_client_uuid: zzzzz-ozdt8-brczlopd8u8d0jr
  modified_by_user_uuid: zzzzz-tpzed-xurymjxw79nv3jz
  modified_at: 2013-12-26T20:52:21Z
  updated_at: 2013-12-26T20:52:21Z
  tail_uuid: zzzzz-tpzed-xurymjxw79nv3jz
  link_class: signature
  name: click
  head_uuid: b519d9cb706a29fc7ea24dbea2f05851+249025
  properties: {}

user_agreement_signed_by_inactive:
  uuid: zzzzz-o0j2j-lh7er2o3k6bmetw
  owner_uuid: zzzzz-tpzed-000000000000000
  created_at: 2013-12-26T20:52:21Z
  modified_by_client_uuid: zzzzz-ozdt8-brczlopd8u8d0jr
  modified_by_user_uuid: zzzzz-tpzed-7sg468ezxwnodxs
  modified_at: 2013-12-26T20:52:21Z
  updated_at: 2013-12-26T20:52:21Z
  tail_uuid: zzzzz-tpzed-7sg468ezxwnodxs
  link_class: signature
  name: click
  head_uuid: b519d9cb706a29fc7ea24dbea2f05851+249025
  properties: {}

spectator_user_member_of_all_users_group:
  uuid: zzzzz-o0j2j-0s8ql1redzf8kvn
  owner_uuid: zzzzz-tpzed-000000000000000
  created_at: 2014-01-24 20:42:26 -0800
  modified_by_client_uuid: zzzzz-ozdt8-brczlopd8u8d0jr
  modified_by_user_uuid: zzzzz-tpzed-d9tiejq69daie8f
  modified_at: 2014-01-24 20:42:26 -0800
  updated_at: 2014-01-24 20:42:26 -0800
  tail_uuid: zzzzz-tpzed-l1s2piq4t4mps8r
  link_class: permission
  name: can_read
  head_uuid: zzzzz-j7d0g-fffffffffffffff
  properties: {}

inactive_user_member_of_all_users_group:
  uuid: zzzzz-o0j2j-osckxpy5hl5fjk5
  owner_uuid: zzzzz-tpzed-000000000000000
  created_at: 2013-12-26T20:52:21Z
  modified_by_client_uuid: zzzzz-ozdt8-brczlopd8u8d0jr
  modified_by_user_uuid: zzzzz-tpzed-7sg468ezxwnodxs
  modified_at: 2013-12-26T20:52:21Z
  updated_at: 2013-12-26T20:52:21Z
  tail_uuid: zzzzz-tpzed-x9kqpd79egh49c7
  link_class: permission
  name: can_read
  head_uuid: zzzzz-j7d0g-fffffffffffffff
  properties: {}

inactive_signed_ua_user_member_of_all_users_group:
  uuid: zzzzz-o0j2j-qkhyjcr6tidk652
  owner_uuid: zzzzz-tpzed-000000000000000
  created_at: 2013-12-26T20:52:21Z
  modified_by_client_uuid: zzzzz-ozdt8-brczlopd8u8d0jr
  modified_by_user_uuid: zzzzz-tpzed-7sg468ezxwnodxs
  modified_at: 2013-12-26T20:52:21Z
  updated_at: 2013-12-26T20:52:21Z
  tail_uuid: zzzzz-tpzed-7sg468ezxwnodxs
  link_class: permission
  name: can_read
  head_uuid: zzzzz-j7d0g-fffffffffffffff
  properties: {}

foo_file_readable_by_active:
  uuid: zzzzz-o0j2j-dp1d8395ldqw22r
  owner_uuid: zzzzz-tpzed-000000000000000
  created_at: 2014-01-24 20:42:26 -0800
  modified_by_client_uuid: zzzzz-ozdt8-brczlopd8u8d0jr
  modified_by_user_uuid: zzzzz-tpzed-000000000000000
  modified_at: 2014-01-24 20:42:26 -0800
  updated_at: 2014-01-24 20:42:26 -0800
  tail_uuid: zzzzz-tpzed-xurymjxw79nv3jz
  link_class: permission
  name: can_read
  head_uuid: 1f4b0bc7583c2a7f9102c395f4ffc5e3+45
  properties: {}

foo_file_readable_by_active_duplicate_permission:
  uuid: zzzzz-o0j2j-2qlmhgothiur55r
  owner_uuid: zzzzz-tpzed-000000000000000
  created_at: 2014-01-24 20:42:26 -0800
  modified_by_client_uuid: zzzzz-ozdt8-000000000000000
  modified_by_user_uuid: zzzzz-tpzed-000000000000000
  modified_at: 2014-01-24 20:42:26 -0800
  updated_at: 2014-01-24 20:42:26 -0800
  tail_uuid: zzzzz-tpzed-xurymjxw79nv3jz
  link_class: permission
  name: can_read
  head_uuid: 1f4b0bc7583c2a7f9102c395f4ffc5e3+45
  properties: {}

foo_file_readable_by_active_redundant_permission_via_private_group:
  uuid: zzzzz-o0j2j-5s8ry7sn6bwxb7w
  owner_uuid: zzzzz-tpzed-000000000000000
  created_at: 2014-01-24 20:42:26 -0800
  modified_by_client_uuid: zzzzz-ozdt8-000000000000000
  modified_by_user_uuid: zzzzz-tpzed-000000000000000
  modified_at: 2014-01-24 20:42:26 -0800
  updated_at: 2014-01-24 20:42:26 -0800
  tail_uuid: zzzzz-j7d0g-22xp1wpjul508rk
  link_class: permission
  name: can_read
  head_uuid: 1f4b0bc7583c2a7f9102c395f4ffc5e3+45
  properties: {}

foo_file_readable_by_aproject:
  uuid: zzzzz-o0j2j-fp1d8395ldqw22p
  owner_uuid: zzzzz-tpzed-000000000000000
  created_at: 2014-01-24 20:42:26 -0800
  modified_by_client_uuid: zzzzz-ozdt8-brczlopd8u8d0jr
  modified_by_user_uuid: zzzzz-tpzed-000000000000000
  modified_at: 2014-01-24 20:42:26 -0800
  updated_at: 2014-01-24 20:42:26 -0800
  tail_uuid: zzzzz-j7d0g-v955i6s2oi1cbso
  link_class: permission
  name: can_read
  head_uuid: 1f4b0bc7583c2a7f9102c395f4ffc5e3+45
  properties: {}

bar_file_readable_by_active:
  uuid: zzzzz-o0j2j-8hppiuduf8eqdng
  owner_uuid: zzzzz-tpzed-000000000000000
  created_at: 2014-01-24 20:42:26 -0800
  modified_by_client_uuid: zzzzz-ozdt8-brczlopd8u8d0jr
  modified_by_user_uuid: zzzzz-tpzed-000000000000000
  modified_at: 2014-01-24 20:42:26 -0800
  updated_at: 2014-01-24 20:42:26 -0800
  tail_uuid: zzzzz-tpzed-xurymjxw79nv3jz
  link_class: permission
  name: can_read
  head_uuid: fa7aeb5140e2848d39b416daeef4ffc5+45
  properties: {}

bar_file_readable_by_spectator:
  uuid: zzzzz-o0j2j-0mhldkqozsltcli
  owner_uuid: zzzzz-tpzed-000000000000000
  created_at: 2014-01-24 20:42:26 -0800
  modified_by_client_uuid: zzzzz-ozdt8-brczlopd8u8d0jr
  modified_by_user_uuid: zzzzz-tpzed-000000000000000
  modified_at: 2014-01-24 20:42:26 -0800
  updated_at: 2014-01-24 20:42:26 -0800
  tail_uuid: zzzzz-tpzed-l1s2piq4t4mps8r
  link_class: permission
  name: can_read
  head_uuid: fa7aeb5140e2848d39b416daeef4ffc5+45
  properties: {}

baz_file_publicly_readable:
  uuid: zzzzz-o0j2j-132ne3lk954vtoc
  owner_uuid: zzzzz-tpzed-000000000000000
  created_at: 2014-01-24 20:42:26 -0800
  modified_by_client_uuid: zzzzz-ozdt8-brczlopd8u8d0jr
  modified_by_user_uuid: zzzzz-tpzed-000000000000000
  modified_at: 2014-01-24 20:42:26 -0800
  updated_at: 2014-01-24 20:42:26 -0800
  tail_uuid: zzzzz-j7d0g-fffffffffffffff
  link_class: permission
  name: can_read
  head_uuid: ea10d51bcf88862dbcc36eb292017dfd+45
  properties: {}

barbaz_job_readable_by_spectator:
  uuid: zzzzz-o0j2j-cpy7p41hpk531e1
  owner_uuid: zzzzz-tpzed-000000000000000
  created_at: 2014-01-24 20:42:26 -0800
  modified_by_client_uuid: zzzzz-ozdt8-brczlopd8u8d0jr
  modified_by_user_uuid: zzzzz-tpzed-000000000000000
  modified_at: 2014-01-24 20:42:26 -0800
  updated_at: 2014-01-24 20:42:26 -0800
  tail_uuid: zzzzz-tpzed-l1s2piq4t4mps8r
  link_class: permission
  name: can_read
  head_uuid: zzzzz-8i9sb-cjs4pklxxjykyuq
  properties: {}

foo_repository_readable_by_spectator:
  uuid: zzzzz-o0j2j-cpy7p41hpk5xxx
  owner_uuid: zzzzz-tpzed-000000000000000
  created_at: 2014-01-24 20:42:26 -0800
  modified_by_client_uuid: zzzzz-ozdt8-brczlopd8u8d0jr
  modified_by_user_uuid: zzzzz-tpzed-000000000000000
  modified_at: 2014-01-24 20:42:26 -0800
  updated_at: 2014-01-24 20:42:26 -0800
  tail_uuid: zzzzz-tpzed-l1s2piq4t4mps8r
  link_class: permission
  name: can_read
  head_uuid: zzzzz-s0uqq-382brsig8rp3666
  properties: {}

foo_repository_writable_by_active:
  uuid: zzzzz-o0j2j-8tdfjd8g0s4rn1k
  owner_uuid: zzzzz-tpzed-000000000000000
  created_at: 2014-01-24 20:42:26 -0800
  modified_by_client_uuid: zzzzz-ozdt8-brczlopd8u8d0jr
  modified_by_user_uuid: zzzzz-tpzed-000000000000000
  modified_at: 2014-01-24 20:42:26 -0800
  updated_at: 2014-01-24 20:42:26 -0800
  tail_uuid: zzzzz-tpzed-xurymjxw79nv3jz
  link_class: permission
  name: can_write
  head_uuid: zzzzz-s0uqq-382brsig8rp3666
  properties: {}

miniadmin_user_is_a_testusergroup_admin:
  uuid: zzzzz-o0j2j-38vvkciz7qc12j9
  owner_uuid: zzzzz-tpzed-000000000000000
  created_at: 2014-04-01 13:53:33 -0400
  modified_by_client_uuid: zzzzz-ozdt8-brczlopd8u8d0jr
  modified_by_user_uuid: zzzzz-tpzed-000000000000000
  modified_at: 2014-04-01 13:53:33 -0400
  updated_at: 2014-04-01 13:53:33 -0400
  tail_uuid: zzzzz-tpzed-2bg9x0oeydcw5hm
  link_class: permission
  name: can_manage
  head_uuid: zzzzz-j7d0g-48foin4vonvc2at
  properties: {}

rominiadmin_user_is_a_testusergroup_admin:
  uuid: zzzzz-o0j2j-6b0hz5hr107mc90
  owner_uuid: zzzzz-tpzed-000000000000000
  created_at: 2014-04-01 13:53:33 -0400
  modified_by_client_uuid: zzzzz-ozdt8-brczlopd8u8d0jr
  modified_by_user_uuid: zzzzz-tpzed-000000000000000
  modified_at: 2014-04-01 13:53:33 -0400
  updated_at: 2014-04-01 13:53:33 -0400
  tail_uuid: zzzzz-tpzed-4hvxm4n25emegis
  link_class: permission
  name: can_read
  head_uuid: zzzzz-j7d0g-48foin4vonvc2at
  properties: {}

testusergroup_can_manage_active_user:
  uuid: zzzzz-o0j2j-2vaqhxz6hsf4k1d
  owner_uuid: zzzzz-tpzed-000000000000000
  created_at: 2014-04-01 13:56:10 -0400
  modified_by_client_uuid: zzzzz-ozdt8-brczlopd8u8d0jr
  modified_by_user_uuid: zzzzz-tpzed-000000000000000
  modified_at: 2014-04-01 13:56:10 -0400
  updated_at: 2014-04-01 13:56:10 -0400
  tail_uuid: zzzzz-j7d0g-48foin4vonvc2at
  link_class: permission
  name: can_manage
  head_uuid: zzzzz-tpzed-xurymjxw79nv3jz
  properties: {}

test_timestamps:
  uuid: zzzzz-o0j2j-4abnk2w5t86x4uc
  owner_uuid: zzzzz-tpzed-xurymjxw79nv3jz
  created_at: 2014-04-15 13:17:14 -0400
  modified_by_client_uuid: zzzzz-ozdt8-brczlopd8u8d0jr
  modified_by_user_uuid: zzzzz-tpzed-xurymjxw79nv3jz
  modified_at: 2014-04-15 13:17:14 -0400
  updated_at: 2014-04-15 13:17:14 -0400
  link_class: test
  name: test
  properties: {}

admin_can_write_aproject:
  # Yes, this permission is effectively redundant.
  # We use it to test that other project admins can see
  # all the project's sharing.
  uuid: zzzzz-o0j2j-adminmgsproject
  owner_uuid: zzzzz-tpzed-000000000000000
  created_at: 2014-01-24 20:42:26 -0800
  modified_by_client_uuid: zzzzz-ozdt8-brczlopd8u8d0jr
  modified_by_user_uuid: zzzzz-tpzed-xurymjxw79nv3jz
  modified_at: 2014-01-24 20:42:26 -0800
  updated_at: 2014-01-24 20:42:26 -0800
  tail_uuid: zzzzz-tpzed-d9tiejq69daie8f
  link_class: permission
  name: can_write
  head_uuid: zzzzz-j7d0g-v955i6s2oi1cbso
  properties: {}

project_viewer_can_read_project:
  uuid: zzzzz-o0j2j-projviewerreadp
  owner_uuid: zzzzz-tpzed-000000000000000
  created_at: 2014-01-24 20:42:26 -0800
  modified_by_client_uuid: zzzzz-ozdt8-brczlopd8u8d0jr
  modified_by_user_uuid: zzzzz-tpzed-xurymjxw79nv3jz
  modified_at: 2014-01-24 20:42:26 -0800
  updated_at: 2014-01-24 20:42:26 -0800
  tail_uuid: zzzzz-tpzed-projectviewer1a
  link_class: permission
  name: can_read
  head_uuid: zzzzz-j7d0g-v955i6s2oi1cbso
  properties: {}

specimen_is_in_two_projects:
  uuid: zzzzz-o0j2j-ryhm1bn83ni03sn
  owner_uuid: zzzzz-j7d0g-axqo7eu9pwvna1x
  created_at: 2014-04-21 15:37:48 -0400
  modified_by_client_uuid: zzzzz-ozdt8-brczlopd8u8d0jr
  modified_by_user_uuid: zzzzz-tpzed-xurymjxw79nv3jz
  modified_at: 2014-04-21 15:37:48 -0400
  updated_at: 2014-04-21 15:37:48 -0400
  tail_uuid: zzzzz-j7d0g-axqo7eu9pwvna1x
  head_uuid: zzzzz-j58dm-5gid26432uujf79
  link_class: name
  name: "I'm in a subproject, too"
  properties: {}

template_name_in_aproject:
  uuid: zzzzz-o0j2j-4kpwf3d6rwkeqhl
  owner_uuid: zzzzz-tpzed-xurymjxw79nv3jz
  created_at: 2014-04-29 16:47:26 -0400
  modified_by_client_uuid: zzzzz-ozdt8-brczlopd8u8d0jr
  modified_by_user_uuid: zzzzz-tpzed-xurymjxw79nv3jz
  modified_at: 2014-04-29 16:47:26 -0400
  updated_at: 2014-04-29 16:47:26 -0400
  tail_uuid: zzzzz-j7d0g-v955i6s2oi1cbso
  head_uuid: zzzzz-p5p6p-aox0k0ofxrystgw
  link_class: name
  name: "I'm a template in a project"
  properties: {}

job_name_in_aproject:
  uuid: zzzzz-o0j2j-1kt6dppqcxbl1yt
  owner_uuid: zzzzz-tpzed-xurymjxw79nv3jz
  created_at: 2014-04-29 16:47:26 -0400
  modified_by_client_uuid: zzzzz-ozdt8-brczlopd8u8d0jr
  modified_by_user_uuid: zzzzz-tpzed-xurymjxw79nv3jz
  modified_at: 2014-04-29 16:47:26 -0400
  updated_at: 2014-04-29 16:47:26 -0400
  tail_uuid: zzzzz-j7d0g-v955i6s2oi1cbso
  head_uuid: zzzzz-8i9sb-pshmckwoma9plh7
  link_class: name
  name: "I'm a job in a project"
  properties: {}

foo_collection_name_in_aproject:
  uuid: zzzzz-o0j2j-fooprojectname1
  owner_uuid: zzzzz-tpzed-xurymjxw79nv3jz
  created_at: 2014-04-21 15:37:48 -0400
  modified_by_client_uuid: zzzzz-ozdt8-brczlopd8u8d0jr
  modified_by_user_uuid: zzzzz-tpzed-xurymjxw79nv3jz
  modified_at: 2014-04-21 15:37:48 -0400
  updated_at: 2014-04-21 15:37:48 -0400
  tail_uuid: zzzzz-j7d0g-v955i6s2oi1cbso
  head_uuid: 1f4b0bc7583c2a7f9102c395f4ffc5e3+45
  link_class: name
  # This should resemble the default name assigned when a
  # Collection is added to a Project.
  name: "1f4b0bc7583c2a7f9102c395f4ffc5e3+45 added sometime"
  properties: {}

foo_collection_tag:
  uuid: zzzzz-o0j2j-eedahfaho8aphiv
  owner_uuid: zzzzz-tpzed-xurymjxw79nv3jz
  created_at: 2014-04-21 15:37:48 -0400
  modified_by_client_uuid: zzzzz-ozdt8-brczlopd8u8d0jr
  modified_by_user_uuid: zzzzz-tpzed-xurymjxw79nv3jz
  modified_at: 2014-04-21 15:37:48 -0400
  updated_at: 2014-04-21 15:37:48 -0400
  tail_uuid: ~
  head_uuid: 1f4b0bc7583c2a7f9102c395f4ffc5e3+45
  link_class: tag
  name: foo_tag
  properties: {}

active_user_can_manage_bad_group_cx2al9cqkmsf1hs:
  uuid: zzzzz-o0j2j-ezv55ahzc9lvjwe
  owner_uuid: zzzzz-tpzed-000000000000000
  created_at: 2014-05-03 18:50:08 -0400
  modified_by_client_uuid: zzzzz-ozdt8-brczlopd8u8d0jr
  modified_by_user_uuid: zzzzz-tpzed-000000000000000
  modified_at: 2014-05-03 18:50:08 -0400
  updated_at: 2014-05-03 18:50:08 -0400
  tail_uuid: zzzzz-tpzed-xurymjxw79nv3jz
  link_class: permission
  name: can_manage
  head_uuid: zzzzz-j7d0g-cx2al9cqkmsf1hs
  properties: {}

multilevel_collection_1_readable_by_active:
  uuid: zzzzz-o0j2j-dp1d8395ldqw22j
  owner_uuid: zzzzz-tpzed-000000000000000
  created_at: 2014-01-24 20:42:26 -0800
  modified_by_client_uuid: zzzzz-ozdt8-brczlopd8u8d0jr
  modified_by_user_uuid: zzzzz-tpzed-000000000000000
  modified_at: 2014-01-24 20:42:26 -0800
  updated_at: 2014-01-24 20:42:26 -0800
  tail_uuid: zzzzz-tpzed-xurymjxw79nv3jz
  link_class: permission
  name: can_read
  head_uuid: 1fd08fc162a5c6413070a8bd0bffc818+150
  properties: {}

has_symbol_keys_in_database_somehow:
  uuid: zzzzz-o0j2j-enl1wg58310loc6
  owner_uuid: zzzzz-tpzed-000000000000000
  created_at: 2014-05-28 16:24:02.314722162 Z
  modified_by_client_uuid:
  modified_by_user_uuid: zzzzz-tpzed-000000000000000
  modified_at: 2014-05-28 16:24:02.314484982 Z
  tail_uuid: ~
  link_class: test
  name: ~
  head_uuid: ~
  properties:
    :foo: "bar"
    baz:
      - waz
      - :waz
      - :waz
      - 1
      - ~
      - false
      - true
  updated_at: 2014-05-28 16:24:02.314296411 Z

bug2931_link_with_null_head_uuid:
  uuid: zzzzz-o0j2j-uru66qok2wruasb
  owner_uuid: zzzzz-tpzed-000000000000000
  created_at: 2014-05-30 14:30:00.184389725 Z
  modified_by_client_uuid: zzzzz-ozdt8-brczlopd8u8d0jr
  modified_by_user_uuid: zzzzz-tpzed-000000000000000
  modified_at: 2014-05-30 14:30:00.184019565 Z
  updated_at: 2014-05-30 14:30:00.183829316 Z
  link_class: permission
  name: bug2931
  tail_uuid: ~
  head_uuid: ~
  properties: {}

anonymous_group_can_read_anonymously_accessible_project:
  uuid: zzzzz-o0j2j-15gpzezqjg4bc4z
  owner_uuid: zzzzz-tpzed-000000000000000
  created_at: 2014-05-30 14:30:00.184389725 Z
  modified_by_client_uuid: zzzzz-ozdt8-brczlopd8u8d0jr
  modified_by_user_uuid: zzzzz-tpzed-000000000000000
  modified_at: 2014-05-30 14:30:00.184019565 Z
  updated_at: 2014-05-30 14:30:00.183829316 Z
  link_class: permission
  name: can_read
  tail_uuid: zzzzz-j7d0g-anonymouspublic
  head_uuid: zzzzz-j7d0g-zhxawtyetzwc5f0
  properties: {}

user_agreement_in_anonymously_accessible_project:
  uuid: zzzzz-o0j2j-k0ukddp35mt6ok1
  owner_uuid: zzzzz-j7d0g-zhxawtyetzwc5f0
  created_at: 2014-06-13 20:42:26 -0800
  modified_by_client_uuid: zzzzz-ozdt8-brczlopd8u8d0jr
  modified_by_user_uuid: zzzzz-tpzed-d9tiejq69daie8f
  modified_at: 2014-06-13 20:42:26 -0800
  updated_at: 2014-06-13 20:42:26 -0800
  link_class: name
  name: GNU General Public License, version 3
  tail_uuid: zzzzz-j7d0g-zhxawtyetzwc5f0
  head_uuid: b519d9cb706a29fc7ea24dbea2f05851+249025
  properties: {}

user_agreement_readable_by_anonymously_accessible_project:
  uuid: zzzzz-o0j2j-o5ds5gvhkztdc8h
  owner_uuid: zzzzz-j7d0g-zhxawtyetzwc5f0
  created_at: 2014-06-13 20:42:26 -0800
  modified_by_client_uuid: zzzzz-ozdt8-brczlopd8u8d0jr
  modified_by_user_uuid: zzzzz-tpzed-d9tiejq69daie8f
  modified_at: 2014-06-13 20:42:26 -0800
  updated_at: 2014-06-13 20:42:26 -0800
  link_class: permission
  name: can_read

active_user_permission_to_docker_image_collection:
  uuid: zzzzz-o0j2j-dp1d8395ldqw33s
  owner_uuid: zzzzz-tpzed-000000000000000
  created_at: 2014-01-24 20:42:26 -0800
  modified_by_client_uuid: zzzzz-ozdt8-brczlopd8u8d0jr
  modified_by_user_uuid: zzzzz-tpzed-000000000000000
  modified_at: 2014-01-24 20:42:26 -0800
  updated_at: 2014-01-24 20:42:26 -0800
  tail_uuid: zzzzz-tpzed-xurymjxw79nv3jz
  link_class: permission
  name: can_read
  head_uuid: fa3c1a9cb6783f85f2ecda037e07b8c3+167
  properties: {}

docker_image_collection_hash:
  uuid: zzzzz-o0j2j-dockercollhasha
  owner_uuid: zzzzz-tpzed-xurymjxw79nv3jz
  created_at: 2014-06-11 14:30:00.184389725 Z
  modified_by_client_uuid: zzzzz-ozdt8-brczlopd8u8d0jr
  modified_by_user_uuid: zzzzz-tpzed-000000000000000
  modified_at: 2014-06-11 14:30:00.184019565 Z
  updated_at: 2014-06-11 14:30:00.183829316 Z
  link_class: docker_image_hash
  name: d8309758b8fe2c81034ffc8a10c36460b77db7bc5e7b448c4e5b684f9d95a678
  tail_uuid: ~
  head_uuid: fa3c1a9cb6783f85f2ecda037e07b8c3+167
  properties:
    image_timestamp: "2014-06-10T14:30:00.184019565Z"

docker_image_collection_repository:
  uuid: zzzzz-o0j2j-dockercollrepos
  owner_uuid: zzzzz-tpzed-xurymjxw79nv3jz
  created_at: 2014-06-11 14:30:00.184389725 Z
  modified_by_client_uuid: zzzzz-ozdt8-brczlopd8u8d0jr
  modified_by_user_uuid: zzzzz-tpzed-000000000000000
  modified_at: 2014-06-11 14:30:00.184019565 Z
  updated_at: 2014-06-11 14:30:00.183829316 Z
  link_class: docker_image_repository
  name: arvados/apitestfixture
  tail_uuid: ~
  head_uuid: fa3c1a9cb6783f85f2ecda037e07b8c3+167
  properties:
    image_timestamp: "2014-06-10T14:30:00.184019565Z"

docker_image_collection_tag:
  uuid: zzzzz-o0j2j-dockercolltagbb
  owner_uuid: zzzzz-tpzed-xurymjxw79nv3jz
  created_at: 2014-06-11 14:30:00.184389725 Z
  modified_by_client_uuid: zzzzz-ozdt8-brczlopd8u8d0jr
  modified_by_user_uuid: zzzzz-tpzed-000000000000000
  modified_at: 2014-06-11 14:30:00.184019565 Z
  updated_at: 2014-06-11 14:30:00.183829316 Z
  link_class: docker_image_repo+tag
  name: arvados/apitestfixture:latest
  tail_uuid: ~
  head_uuid: fa3c1a9cb6783f85f2ecda037e07b8c3+167
  properties:
    image_timestamp: "2014-06-10T14:30:00.184019565Z"

docker_image_collection_tag2:
  uuid: zzzzz-o0j2j-dockercolltagbc
  owner_uuid: zzzzz-tpzed-xurymjxw79nv3jz
  created_at: 2014-06-11 14:30:00.184389725 Z
  modified_by_client_uuid: zzzzz-ozdt8-brczlopd8u8d0jr
  modified_by_user_uuid: zzzzz-tpzed-000000000000000
  modified_at: 2014-06-11 14:30:00.184019565 Z
  updated_at: 2014-06-11 14:30:00.183829316 Z
  link_class: docker_image_repo+tag
  name: arvados/apitestfixture:june10
  tail_uuid: ~
  head_uuid: fa3c1a9cb6783f85f2ecda037e07b8c3+167
  properties:
    image_timestamp: "2014-06-10T14:30:00.184019565Z"

ancient_docker_image_collection_hash:
  # This image helps test that searches for Docker images find
  # the latest available image: the hash is the same as
  # docker_image_collection_hash, but it points to a different
  # Collection and has an older image timestamp.
  uuid: zzzzz-o0j2j-dockercollhashz
  owner_uuid: zzzzz-tpzed-xurymjxw79nv3jz
  created_at: 2014-06-12 14:30:00.184389725 Z
  modified_by_client_uuid: zzzzz-ozdt8-brczlopd8u8d0jr
  modified_by_user_uuid: zzzzz-tpzed-000000000000000
  modified_at: 2014-06-12 14:30:00.184019565 Z
  updated_at: 2014-06-12 14:30:00.183829316 Z
  link_class: docker_image_hash
  name: d8309758b8fe2c81034ffc8a10c36460b77db7bc5e7b448c4e5b684f9d95a678
  tail_uuid: ~
  head_uuid: b519d9cb706a29fc7ea24dbea2f05851+249025
  properties:
    image_timestamp: "2010-06-10T14:30:00.184019565Z"

anonymous_group_can_read_empty_collection:
  # Permission link giving anonymous_group permission to read the
  # empty collection. This link is added in production by the
  # empty_collection helper.
  uuid: zzzzz-o0j2j-emptycollection
  owner_uuid: zzzzz-tpzed-000000000000000
  created_at: 2014-06-13 20:42:26 -0800
  modified_by_client_uuid: zzzzz-tpzed-000000000000000
  modified_by_user_uuid: zzzzz-tpzed-000000000000000
  modified_at: 2014-06-13 20:42:26 -0800
  updated_at: 2014-06-13 20:42:26 -0800
  link_class: permission
  name: can_read
  tail_uuid: zzzzz-j7d0g-anonymouspublic
  head_uuid: d41d8cd98f00b204e9800998ecf8427e+0

<<<<<<< HEAD
job_reader_can_read_previous_job_run:
  # Permission link giving job_reader permission
  # to read previous_job_run
  uuid: zzzzz-o0j2j-8bbd851795ebafd
  owner_uuid: zzzzz-tpzed-000000000000000
  created_at: 2014-06-13 20:42:26 -0800
  modified_by_client_uuid: zzzzz-tpzed-000000000000000
  modified_by_user_uuid: zzzzz-tpzed-000000000000000
  modified_at: 2014-06-13 20:42:26 -0800
  updated_at: 2014-06-13 20:42:26 -0800
  link_class: permission
  name: can_read
  tail_uuid: zzzzz-tpzed-905b42d1dd4a354
  head_uuid: zzzzz-8i9sb-cjs4pklxxjykqqq

job_reader_can_read_foo_repo:
  # Permission link giving job_reader permission
  # to read foo_repo
  uuid: zzzzz-o0j2j-072ec05dc9487f8
  owner_uuid: zzzzz-tpzed-000000000000000
  created_at: 2014-06-13 20:42:26 -0800
  modified_by_client_uuid: zzzzz-tpzed-000000000000000
  modified_by_user_uuid: zzzzz-tpzed-000000000000000
  modified_at: 2014-06-13 20:42:26 -0800
  updated_at: 2014-06-13 20:42:26 -0800
  link_class: permission
  name: can_read
  tail_uuid: zzzzz-tpzed-905b42d1dd4a354
  head_uuid: zzzzz-s0uqq-382brsig8rp3666
=======
baz_collection_name_in_asubproject:
  uuid: zzzzz-o0j2j-bazprojectname2
  owner_uuid: zzzzz-tpzed-xurymjxw79nv3jz
  created_at: 2014-04-21 15:37:48 -0400
  modified_by_client_uuid: zzzzz-ozdt8-brczlopd8u8d0jr
  modified_by_user_uuid: zzzzz-tpzed-xurymjxw79nv3jz
  modified_at: 2014-04-21 15:37:48 -0400
  updated_at: 2014-04-21 15:37:48 -0400
  tail_uuid: zzzzz-j7d0g-axqo7eu9pwvna1x
  head_uuid: ea10d51bcf88862dbcc36eb292017dfd+45
  link_class: name
  # This should resemble the default name assigned when a
  # Collection is added to a Project.
  name: "ea10d51bcf88862dbcc36eb292017dfd+45 added sometime"
  properties: {}
>>>>>>> ad02c4a8
<|MERGE_RESOLUTION|>--- conflicted
+++ resolved
@@ -634,7 +634,6 @@
   tail_uuid: zzzzz-j7d0g-anonymouspublic
   head_uuid: d41d8cd98f00b204e9800998ecf8427e+0
 
-<<<<<<< HEAD
 job_reader_can_read_previous_job_run:
   # Permission link giving job_reader permission
   # to read previous_job_run
@@ -664,7 +663,7 @@
   name: can_read
   tail_uuid: zzzzz-tpzed-905b42d1dd4a354
   head_uuid: zzzzz-s0uqq-382brsig8rp3666
-=======
+
 baz_collection_name_in_asubproject:
   uuid: zzzzz-o0j2j-bazprojectname2
   owner_uuid: zzzzz-tpzed-xurymjxw79nv3jz
@@ -679,5 +678,4 @@
   # This should resemble the default name assigned when a
   # Collection is added to a Project.
   name: "ea10d51bcf88862dbcc36eb292017dfd+45 added sometime"
-  properties: {}
->>>>>>> ad02c4a8
+  properties: {}