--- conflicted
+++ resolved
@@ -198,14 +198,7 @@
 
     """
 
-<<<<<<< HEAD
-    def __init__(self, uid, gid,
-                 encoding="utf-8",
-                 inode_cache=InodeCache(cap=256*1024*1024),
-                 num_retries=4):
-=======
-    def __init__(self, uid, gid, encoding="utf-8", inode_cache=None):
->>>>>>> dd5deb94
+    def __init__(self, uid, gid, encoding="utf-8", inode_cache=None, num_retries=4):
         super(Operations, self).__init__()
 
         if not inode_cache:
