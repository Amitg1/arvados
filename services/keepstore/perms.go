package main

import (
	"git.curoverse.com/arvados.git/sdk/go/keepclient"
	"time"
)

// The PermissionSecret is the secret key used to generate SHA1
// digests for permission hints. apiserver and Keep must use the same
// key.
var PermissionSecret []byte

// SignLocator takes a blobLocator, an apiToken and an expiry time, and
// returns a signed locator string.
<<<<<<< HEAD
func SignLocator(blobLocator string, apiToken string, expiry time.Time) string {
=======
func SignLocator(blobLocator, apiToken string, expiry time.Time) string {
>>>>>>> e55f6e9f
	return keepclient.SignLocator(blobLocator, apiToken, expiry, PermissionSecret)
}

// VerifySignature returns nil if the signature on the signedLocator
// can be verified using the given apiToken. Otherwise it returns
// either ExpiredError (if the timestamp has expired, which is
// something the client could have figured out independently) or
// PermissionError.
<<<<<<< HEAD
func VerifySignature(signedLocator string, apiToken string) error {
	err := keepclient.VerifySignature(signedLocator, apiToken, PermissionSecret)
	if err != nil {
		if err == keepclient.PermissionError {
			return PermissionError
		} else if err == keepclient.ExpiredError {
			return ExpiredError
		}
	}
	return err
=======
func VerifySignature(signedLocator, apiToken string) error {
	err := keepclient.VerifySignature(signedLocator, apiToken, PermissionSecret)
	if err == keepclient.ErrSignatureExpired {
		return ExpiredError
	} else if err != nil {
		return PermissionError
	}
	return nil
>>>>>>> e55f6e9f
}<|MERGE_RESOLUTION|>--- conflicted
+++ resolved
@@ -12,11 +12,7 @@
 
 // SignLocator takes a blobLocator, an apiToken and an expiry time, and
 // returns a signed locator string.
-<<<<<<< HEAD
-func SignLocator(blobLocator string, apiToken string, expiry time.Time) string {
-=======
 func SignLocator(blobLocator, apiToken string, expiry time.Time) string {
->>>>>>> e55f6e9f
 	return keepclient.SignLocator(blobLocator, apiToken, expiry, PermissionSecret)
 }
 
@@ -25,18 +21,6 @@
 // either ExpiredError (if the timestamp has expired, which is
 // something the client could have figured out independently) or
 // PermissionError.
-<<<<<<< HEAD
-func VerifySignature(signedLocator string, apiToken string) error {
-	err := keepclient.VerifySignature(signedLocator, apiToken, PermissionSecret)
-	if err != nil {
-		if err == keepclient.PermissionError {
-			return PermissionError
-		} else if err == keepclient.ExpiredError {
-			return ExpiredError
-		}
-	}
-	return err
-=======
 func VerifySignature(signedLocator, apiToken string) error {
 	err := keepclient.VerifySignature(signedLocator, apiToken, PermissionSecret)
 	if err == keepclient.ErrSignatureExpired {
@@ -45,5 +29,4 @@
 		return PermissionError
 	}
 	return nil
->>>>>>> e55f6e9f
 }