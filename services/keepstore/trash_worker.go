--- conflicted
+++ resolved
@@ -20,13 +20,6 @@
 	}
 }
 
-<<<<<<< HEAD
-/*
-	Delete the block indicated by the Locator in TrashRequest.
-*/
-func TrashItem(trashRequest TrashRequest) (err error) {
-	// Verify if the block is to be deleted based on its Mtime
-=======
 // TrashItem deletes the indicated block from every writable volume.
 func TrashItem(trashRequest TrashRequest) {
 	reqMtime := time.Unix(trashRequest.BlockMtime, 0)
@@ -39,22 +32,15 @@
 			blob_signature_ttl)
 		return
 	}
->>>>>>> dd5deb94
 	for _, volume := range KeepVM.AllWritable() {
 		mtime, err := volume.Mtime(trashRequest.Locator)
 		if err != nil || trashRequest.BlockMtime != mtime.Unix() {
 			continue
 		}
-<<<<<<< HEAD
-		currentTime := time.Now().Unix()
-		if time.Duration(currentTime-trashRequest.BlockMtime)*time.Second >= permission_ttl {
-			err = volume.Delete(trashRequest.Locator)
-=======
 		err = volume.Delete(trashRequest.Locator)
 		if err != nil {
 			log.Printf("%v Delete(%v): %v", volume, trashRequest.Locator, err)
 			continue
->>>>>>> dd5deb94
 		}
 		log.Printf("%v Delete(%v) OK", volume, trashRequest.Locator)
 	}
