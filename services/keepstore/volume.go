--- conflicted
+++ resolved
@@ -5,10 +5,7 @@
 package main
 
 import (
-<<<<<<< HEAD
-=======
 	"io"
->>>>>>> dd5deb94
 	"sync/atomic"
 	"time"
 )
@@ -76,11 +73,7 @@
 		return nil
 	}
 	i := atomic.AddUint32(&vm.counter, 1)
-<<<<<<< HEAD
-	return vm.writables[i % uint32(len(vm.writables))]
-=======
 	return vm.writables[i%uint32(len(vm.writables))]
->>>>>>> dd5deb94
 }
 
 func (vm *RRVolumeManager) Close() {
