package main

import (
	"bytes"
	"fmt"
	"io/ioutil"
	"os"
	"path"
	"regexp"
	"sort"
	"strings"
	"testing"
)

var TEST_BLOCK = []byte("The quick brown fox jumps over the lazy dog.")
var TEST_HASH = "e4d909c290d0fb1ca068ffaddf22cbd0"
var TEST_HASH_PUT_RESPONSE = "e4d909c290d0fb1ca068ffaddf22cbd0+44\n"

var TEST_BLOCK_2 = []byte("Pack my box with five dozen liquor jugs.")
var TEST_HASH_2 = "f15ac516f788aec4f30932ffb6395c39"

var TEST_BLOCK_3 = []byte("Now is the time for all good men to come to the aid of their country.")
var TEST_HASH_3 = "eed29bbffbc2dbe5e5ee0bb71888e61f"

// BAD_BLOCK is used to test collisions and corruption.
// It must not match any test hashes.
var BAD_BLOCK = []byte("The magic words are squeamish ossifrage.")

// TODO(twp): Tests still to be written
//
//   * TestPutBlockFull
//       - test that PutBlock returns 503 Full if the filesystem is full.
//         (must mock FreeDiskSpace or Statfs? use a tmpfs?)
//
//   * TestPutBlockWriteErr
//       - test the behavior when Write returns an error.
//           - Possible solutions: use a small tmpfs and a high
//             MIN_FREE_KILOBYTES to trick PutBlock into attempting
//             to write a block larger than the amount of space left
//           - use an interface to mock ioutil.TempFile with a File
//             object that always returns an error on write
//
// ========================================
// GetBlock tests.
// ========================================

// TestGetBlock
//     Test that simple block reads succeed.
//
func TestGetBlock(t *testing.T) {
	defer teardown()

	// Prepare two test Keep volumes. Our block is stored on the second volume.
	KeepVM = MakeTestVolumeManager(2)
	defer KeepVM.Close()

	vols := KeepVM.AllReadable()
	if err := vols[1].Put(TEST_HASH, TEST_BLOCK); err != nil {
		t.Error(err)
	}

	// Check that GetBlock returns success.
	result, err := GetBlock(TEST_HASH, false)
	if err != nil {
		t.Errorf("GetBlock error: %s", err)
	}
	if fmt.Sprint(result) != fmt.Sprint(TEST_BLOCK) {
		t.Errorf("expected %s, got %s", TEST_BLOCK, result)
	}
}

// TestGetBlockMissing
//     GetBlock must return an error when the block is not found.
//
func TestGetBlockMissing(t *testing.T) {
	defer teardown()

	// Create two empty test Keep volumes.
	KeepVM = MakeTestVolumeManager(2)
	defer KeepVM.Close()

	// Check that GetBlock returns failure.
	result, err := GetBlock(TEST_HASH, false)
	if err != NotFoundError {
		t.Errorf("Expected NotFoundError, got %v", result)
	}
}

// TestGetBlockCorrupt
//     GetBlock must return an error when a corrupted block is requested
//     (the contents of the file do not checksum to its hash).
//
func TestGetBlockCorrupt(t *testing.T) {
	defer teardown()

	// Create two test Keep volumes and store a corrupt block in one.
	KeepVM = MakeTestVolumeManager(2)
	defer KeepVM.Close()

	vols := KeepVM.AllReadable()
	vols[0].Put(TEST_HASH, BAD_BLOCK)

	// Check that GetBlock returns failure.
	result, err := GetBlock(TEST_HASH, false)
	if err != DiskHashError {
		t.Errorf("Expected DiskHashError, got %v (buf: %v)", err, result)
	}
}

// ========================================
// PutBlock tests
// ========================================

// TestPutBlockOK
//     PutBlock can perform a simple block write and returns success.
//
func TestPutBlockOK(t *testing.T) {
	defer teardown()

	// Create two test Keep volumes.
	KeepVM = MakeTestVolumeManager(2)
	defer KeepVM.Close()

	// Check that PutBlock stores the data as expected.
	if err := PutBlock(TEST_BLOCK, TEST_HASH); err != nil {
		t.Fatalf("PutBlock: %v", err)
	}

	vols := KeepVM.AllReadable()
	result, err := vols[1].Get(TEST_HASH)
	if err != nil {
		t.Fatalf("Volume #0 Get returned error: %v", err)
	}
	if string(result) != string(TEST_BLOCK) {
		t.Fatalf("PutBlock stored '%s', Get retrieved '%s'",
			string(TEST_BLOCK), string(result))
	}
}

// TestPutBlockOneVol
//     PutBlock still returns success even when only one of the known
//     volumes is online.
//
func TestPutBlockOneVol(t *testing.T) {
	defer teardown()

	// Create two test Keep volumes, but cripple one of them.
	KeepVM = MakeTestVolumeManager(2)
	defer KeepVM.Close()

	vols := KeepVM.AllWritable()
	vols[0].(*MockVolume).Bad = true

	// Check that PutBlock stores the data as expected.
	if err := PutBlock(TEST_BLOCK, TEST_HASH); err != nil {
		t.Fatalf("PutBlock: %v", err)
	}

	result, err := GetBlock(TEST_HASH, false)
	if err != nil {
		t.Fatalf("GetBlock: %v", err)
	}
	if string(result) != string(TEST_BLOCK) {
		t.Error("PutBlock/GetBlock mismatch")
		t.Fatalf("PutBlock stored '%s', GetBlock retrieved '%s'",
			string(TEST_BLOCK), string(result))
	}
}

// TestPutBlockMD5Fail
//     Check that PutBlock returns an error if passed a block and hash that
//     do not match.
//
func TestPutBlockMD5Fail(t *testing.T) {
	defer teardown()

	// Create two test Keep volumes.
	KeepVM = MakeTestVolumeManager(2)
	defer KeepVM.Close()

	// Check that PutBlock returns the expected error when the hash does
	// not match the block.
	if err := PutBlock(BAD_BLOCK, TEST_HASH); err != RequestHashError {
		t.Error("Expected RequestHashError, got %v", err)
	}

	// Confirm that GetBlock fails to return anything.
	if result, err := GetBlock(TEST_HASH, false); err != NotFoundError {
		t.Errorf("GetBlock succeeded after a corrupt block store (result = %s, err = %v)",
			string(result), err)
	}
}

// TestPutBlockCorrupt
//     PutBlock should overwrite corrupt blocks on disk when given
//     a PUT request with a good block.
//
func TestPutBlockCorrupt(t *testing.T) {
	defer teardown()

	// Create two test Keep volumes.
	KeepVM = MakeTestVolumeManager(2)
	defer KeepVM.Close()

	// Store a corrupted block under TEST_HASH.
	vols := KeepVM.AllWritable()
	vols[0].Put(TEST_HASH, BAD_BLOCK)
	if err := PutBlock(TEST_BLOCK, TEST_HASH); err != nil {
		t.Errorf("PutBlock: %v", err)
	}

	// The block on disk should now match TEST_BLOCK.
	if block, err := GetBlock(TEST_HASH, false); err != nil {
		t.Errorf("GetBlock: %v", err)
	} else if bytes.Compare(block, TEST_BLOCK) != 0 {
		t.Errorf("GetBlock returned: '%s'", string(block))
	}
}

// TestPutBlockCollision
//     PutBlock returns a 400 Collision error when attempting to
//     store a block that collides with another block on disk.
//
func TestPutBlockCollision(t *testing.T) {
	defer teardown()

	// These blocks both hash to the MD5 digest cee9a457e790cf20d4bdaa6d69f01e41.
	var b1 = []byte("\x0e0eaU\x9a\xa7\x87\xd0\x0b\xc6\xf7\x0b\xbd\xfe4\x04\xcf\x03e\x9epO\x854\xc0\x0f\xfbe\x9cL\x87@\xcc\x94/\xeb-\xa1\x15\xa3\xf4\x15\\\xbb\x86\x07Is\x86em}\x1f4\xa4 Y\xd7\x8fZ\x8d\xd1\xef")
	var b2 = []byte("\x0e0eaU\x9a\xa7\x87\xd0\x0b\xc6\xf7\x0b\xbd\xfe4\x04\xcf\x03e\x9etO\x854\xc0\x0f\xfbe\x9cL\x87@\xcc\x94/\xeb-\xa1\x15\xa3\xf4\x15\xdc\xbb\x86\x07Is\x86em}\x1f4\xa4 Y\xd7\x8fZ\x8d\xd1\xef")
	var locator = "cee9a457e790cf20d4bdaa6d69f01e41"

	// Prepare two test Keep volumes.
	KeepVM = MakeTestVolumeManager(2)
	defer KeepVM.Close()

	// Store one block, then attempt to store the other. Confirm that
	// PutBlock reported a CollisionError.
	if err := PutBlock(b1, locator); err != nil {
		t.Error(err)
	}
	if err := PutBlock(b2, locator); err == nil {
		t.Error("PutBlock did not report a collision")
	} else if err != CollisionError {
		t.Errorf("PutBlock returned %v", err)
	}
}

// TestPutBlockTouchFails
//     When PutBlock is asked to PUT an existing block, but cannot
//     modify the timestamp, it should write a second block.
//
func TestPutBlockTouchFails(t *testing.T) {
	defer teardown()

	// Prepare two test Keep volumes.
	KeepVM = MakeTestVolumeManager(2)
	defer KeepVM.Close()
	vols := KeepVM.AllWritable()

	// Store a block and then make the underlying volume bad,
	// so a subsequent attempt to update the file timestamp
	// will fail.
	vols[0].Put(TEST_HASH, BAD_BLOCK)
	old_mtime, err := vols[0].Mtime(TEST_HASH)
	if err != nil {
		t.Fatalf("vols[0].Mtime(%s): %s\n", TEST_HASH, err)
	}

	// vols[0].Touch will fail on the next call, so the volume
	// manager will store a copy on vols[1] instead.
	vols[0].(*MockVolume).Touchable = false
	if err := PutBlock(TEST_BLOCK, TEST_HASH); err != nil {
		t.Fatalf("PutBlock: %v", err)
	}
	vols[0].(*MockVolume).Touchable = true

	// Now the mtime on the block on vols[0] should be unchanged, and
	// there should be a copy of the block on vols[1].
	new_mtime, err := vols[0].Mtime(TEST_HASH)
	if err != nil {
		t.Fatalf("vols[0].Mtime(%s): %s\n", TEST_HASH, err)
	}
	if !new_mtime.Equal(old_mtime) {
		t.Errorf("mtime was changed on vols[0]:\nold_mtime = %v\nnew_mtime = %v\n",
			old_mtime, new_mtime)
	}
	result, err := vols[1].Get(TEST_HASH)
	if err != nil {
		t.Fatalf("vols[1]: %v", err)
	}
	if bytes.Compare(result, TEST_BLOCK) != 0 {
		t.Errorf("new block does not match test block\nnew block = %v\n", result)
	}
}

func TestDiscoverTmpfs(t *testing.T) {
	var tempVols [4]string
	var err error

	// Create some directories suitable for using as keep volumes.
	for i := range tempVols {
		if tempVols[i], err = ioutil.TempDir("", "findvol"); err != nil {
			t.Fatal(err)
		}
		defer os.RemoveAll(tempVols[i])
		tempVols[i] = tempVols[i] + "/keep"
		if err = os.Mkdir(tempVols[i], 0755); err != nil {
			t.Fatal(err)
		}
	}

	// Set up a bogus PROC_MOUNTS file.
	f, err := ioutil.TempFile("", "keeptest")
	if err != nil {
		t.Fatal(err)
	}
	defer os.Remove(f.Name())
	for i, vol := range tempVols {
		// Add readonly mount points at odd indexes.
		var opts string
		switch i % 2 {
		case 0:
			opts = "rw,nosuid,nodev,noexec"
		case 1:
			opts = "nosuid,nodev,noexec,ro"
		}
		fmt.Fprintf(f, "tmpfs %s tmpfs %s 0 0\n", path.Dir(vol), opts)
	}
	f.Close()
	PROC_MOUNTS = f.Name()

	var resultVols volumeSet
	added := resultVols.Discover()

	if added != len(resultVols) {
		t.Errorf("Discover returned %d, but added %d volumes",
			added, len(resultVols))
	}
	if added != len(tempVols) {
		t.Errorf("Discover returned %d but we set up %d volumes",
			added, len(tempVols))
	}
	for i, tmpdir := range tempVols {
		if tmpdir != resultVols[i].(*UnixVolume).root {
			t.Errorf("Discover returned %s, expected %s\n",
				resultVols[i].(*UnixVolume).root, tmpdir)
		}
<<<<<<< HEAD
		if expectReadonly := i % 2 == 1; expectReadonly != resultVols[i].(*UnixVolume).readonly {
=======
		if expectReadonly := i%2 == 1; expectReadonly != resultVols[i].(*UnixVolume).readonly {
>>>>>>> dd5deb94
			t.Errorf("Discover added %s with readonly=%v, should be %v",
				tmpdir, !expectReadonly, expectReadonly)
		}
	}
}

func TestDiscoverNone(t *testing.T) {
	defer teardown()

	// Set up a bogus PROC_MOUNTS file with no Keep vols.
	f, err := ioutil.TempFile("", "keeptest")
	if err != nil {
		t.Fatal(err)
	}
	defer os.Remove(f.Name())
	fmt.Fprintln(f, "rootfs / rootfs opts 0 0")
	fmt.Fprintln(f, "sysfs /sys sysfs opts 0 0")
	fmt.Fprintln(f, "proc /proc proc opts 0 0")
	fmt.Fprintln(f, "udev /dev devtmpfs opts 0 0")
	fmt.Fprintln(f, "devpts /dev/pts devpts opts 0 0")
	f.Close()
	PROC_MOUNTS = f.Name()

	var resultVols volumeSet
	added := resultVols.Discover()
	if added != 0 || len(resultVols) != 0 {
		t.Fatalf("got %d, %v; expected 0, []", added, resultVols)
	}
}

// TestIndex
//     Test an /index request.
func TestIndex(t *testing.T) {
	defer teardown()

	// Set up Keep volumes and populate them.
	// Include multiple blocks on different volumes, and
	// some metadata files.
	KeepVM = MakeTestVolumeManager(2)
	defer KeepVM.Close()

	vols := KeepVM.AllReadable()
	vols[0].Put(TEST_HASH, TEST_BLOCK)
	vols[1].Put(TEST_HASH_2, TEST_BLOCK_2)
	vols[0].Put(TEST_HASH_3, TEST_BLOCK_3)
	vols[0].Put(TEST_HASH+".meta", []byte("metadata"))
	vols[1].Put(TEST_HASH_2+".meta", []byte("metadata"))

	buf := new(bytes.Buffer)
	vols[0].IndexTo("", buf)
	vols[1].IndexTo("", buf)
	index_rows := strings.Split(string(buf.Bytes()), "\n")
	sort.Strings(index_rows)
	sorted_index := strings.Join(index_rows, "\n")
	expected := `^\n` + TEST_HASH + `\+\d+ \d+\n` +
		TEST_HASH_3 + `\+\d+ \d+\n` +
		TEST_HASH_2 + `\+\d+ \d+$`

	match, err := regexp.MatchString(expected, sorted_index)
	if err == nil {
		if !match {
			t.Errorf("IndexLocators returned:\n%s", string(buf.Bytes()))
		}
	} else {
		t.Errorf("regexp.MatchString: %s", err)
	}
}

// TestNodeStatus
//     Test that GetNodeStatus returns valid info about available volumes.
//
//     TODO(twp): set up appropriate interfaces to permit more rigorous
//     testing.
//
func TestNodeStatus(t *testing.T) {
	defer teardown()

	// Set up test Keep volumes with some blocks.
	KeepVM = MakeTestVolumeManager(2)
	defer KeepVM.Close()

	vols := KeepVM.AllReadable()
	vols[0].Put(TEST_HASH, TEST_BLOCK)
	vols[1].Put(TEST_HASH_2, TEST_BLOCK_2)

	// Get node status and make a basic sanity check.
	st := GetNodeStatus()
	for i := range vols {
		volinfo := st.Volumes[i]
		mtp := volinfo.MountPoint
		if mtp != "/bogo" {
			t.Errorf("GetNodeStatus mount_point %s, expected /bogo", mtp)
		}
		if volinfo.DeviceNum == 0 {
			t.Errorf("uninitialized device_num in %v", volinfo)
		}
		if volinfo.BytesFree == 0 {
			t.Errorf("uninitialized bytes_free in %v", volinfo)
		}
		if volinfo.BytesUsed == 0 {
			t.Errorf("uninitialized bytes_used in %v", volinfo)
		}
	}
}

// ========================================
// Helper functions for unit tests.
// ========================================

// MakeTestVolumeManager returns a RRVolumeManager with the specified
// number of MockVolumes.
func MakeTestVolumeManager(num_volumes int) VolumeManager {
	vols := make([]Volume, num_volumes)
	for i := range vols {
		vols[i] = CreateMockVolume()
	}
	return MakeRRVolumeManager(vols)
}

// teardown cleans up after each test.
func teardown() {
	data_manager_token = ""
	enforce_permissions = false
	PermissionSecret = nil
	KeepVM = nil
}<|MERGE_RESOLUTION|>--- conflicted
+++ resolved
@@ -345,11 +345,7 @@
 			t.Errorf("Discover returned %s, expected %s\n",
 				resultVols[i].(*UnixVolume).root, tmpdir)
 		}
-<<<<<<< HEAD
-		if expectReadonly := i % 2 == 1; expectReadonly != resultVols[i].(*UnixVolume).readonly {
-=======
 		if expectReadonly := i%2 == 1; expectReadonly != resultVols[i].(*UnixVolume).readonly {
->>>>>>> dd5deb94
 			t.Errorf("Discover added %s with readonly=%v, should be %v",
 				tmpdir, !expectReadonly, expectReadonly)
 		}
