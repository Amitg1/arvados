--- conflicted
+++ resolved
@@ -281,13 +281,8 @@
 			stripParts = 4
 			pathToken = true
 		} else {
-			log.Info("  !!!!  ATTN: Into /collections/uuid/path with anon token: ", h.Config.cluster.Users.AnonymousUserToken)
 			// /collections/ID/PATH...
 			collectionID = parseCollectionIDFromURL(pathParts[1])
-<<<<<<< HEAD
-			tokens = []string{h.Config.cluster.Users.AnonymousUserToken}
-=======
->>>>>>> 1ea75125
 			stripParts = 2
 			// This path is only meant to work for public
 			// data. Tokens provided with the request are
@@ -356,14 +351,7 @@
 	}
 
 	if tokens == nil {
-<<<<<<< HEAD
-		if credentialsOK {
-			reqTokens = auth.CredentialsFromRequest(r).Tokens
-		}
 		tokens = append(reqTokens, h.Config.cluster.Users.AnonymousUserToken)
-=======
-		tokens = append(reqTokens, h.Config.AnonymousTokens...)
->>>>>>> 1ea75125
 	}
 
 	if len(targetPath) > 0 && targetPath[0] == "_" {
