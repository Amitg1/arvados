# Copyright (C) The Arvados Authors. All rights reserved.
#
# SPDX-License-Identifier: AGPL-3.0

# Do not use this file for site configuration. Create
# /etc/arvados/config.yml instead.
#
# The order of precedence (highest to lowest):
# 1. Legacy component-specific config files (deprecated)
# 2. /etc/arvados/config.yml
# 3. config.default.yml

Clusters:
  xxxxx:
    SystemRootToken: ""

    # Token to be included in all healthcheck requests. Disabled by default.
    # Server expects request header of the format "Authorization: Bearer xxx"
    ManagementToken: ""

    Services:
      RailsAPI:
        InternalURLs: {}
      GitHTTP:
        InternalURLs: {}
        ExternalURL: ""
      Keepstore:
        InternalURLs: {}
      Controller:
        InternalURLs: {}
        ExternalURL: ""
      Websocket:
        InternalURLs: {}
        ExternalURL: ""
      Keepbalance:
        InternalURLs: {}
      GitHTTP:
        InternalURLs: {}
        ExternalURL: ""
      GitSSH:
        ExternalURL: ""
      DispatchCloud:
        InternalURLs: {}
      SSO:
        ExternalURL: ""
      Keepproxy:
        InternalURLs: {}
        ExternalURL: ""
      WebDAV:
        InternalURLs: {}
        ExternalURL: ""
      WebDAVDownload:
        InternalURLs: {}
        ExternalURL: ""
      Keepstore:
        InternalURLs: {}
      Composer:
        ExternalURL: ""
      WebShell:
        ExternalURL: ""
      Workbench1:
        InternalURLs: {}
        ExternalURL: ""
      Workbench2:
        ExternalURL: ""
    PostgreSQL:
      # max concurrent connections per arvados server daemon
      ConnectionPool: 32
      Connection:
        # All parameters here are passed to the PG client library in a connection string;
        # see https://www.postgresql.org/docs/current/static/libpq-connect.html#LIBPQ-PARAMKEYWORDS
        Host: ""
        Port: ""
        User: ""
        Password: ""
        DBName: ""
    API:
      # Maximum size (in bytes) allowed for a single API request.  This
      # limit is published in the discovery document for use by clients.
      # Note: You must separately configure the upstream web server or
      # proxy to actually enforce the desired maximum request size on the
      # server side.
      MaxRequestSize: 134217728

      # Limit the number of bytes read from the database during an index
      # request (by retrieving and returning fewer rows than would
      # normally be returned in a single response).
      # Note 1: This setting never reduces the number of returned rows to
      # zero, no matter how big the first data row is.
      # Note 2: Currently, this is only checked against a specific set of
      # columns that tend to get large (collections.manifest_text,
      # containers.mounts, workflows.definition). Other fields (e.g.,
      # "properties" hashes) are not counted against this limit.
      MaxIndexDatabaseRead: 134217728

      # Maximum number of items to return when responding to a APIs that
      # can return partial result sets using limit and offset parameters
      # (e.g., *.index, groups.contents). If a request specifies a "limit"
      # parameter higher than this value, this value is used instead.
      MaxItemsPerResponse: 1000

      # API methods to disable. Disabled methods are not listed in the
      # discovery document, and respond 404 to all requests.
      # Example: ["jobs.create", "pipeline_instances.create"]
      DisabledAPIs: []

      # Interval (seconds) between asynchronous permission view updates. Any
      # permission-updating API called with the 'async' parameter schedules a an
      # update on the permission view in the future, if not already scheduled.
      AsyncPermissionsUpdateInterval: 20

      # Maximum number of concurrent outgoing requests to make while
      # serving a single incoming multi-cluster (federated) request.
      MaxRequestAmplification: 4

      # RailsSessionSecretToken is a string of alphanumeric characters
      # used by Rails to sign session tokens. IMPORTANT: This is a
      # site secret. It should be at least 50 characters.
      RailsSessionSecretToken: ""

    Users:
      # Config parameters to automatically setup new users.  If enabled,
      # this users will be able to self-activate.  Enable this if you want
      # to run an open instance where anyone can create an account and use
      # the system without requiring manual approval.
      #
      # The params auto_setup_new_users_with_* are meaningful only when auto_setup_new_users is turned on.
      # auto_setup_name_blacklist is a list of usernames to be blacklisted for auto setup.
      AutoSetupNewUsers: false
      AutoSetupNewUsersWithVmUUID: ""
      AutoSetupNewUsersWithRepository: false
      AutoSetupUsernameBlacklist: [arvados, git, gitolite, gitolite-admin, root, syslog]

      # When new_users_are_active is set to true, new users will be active
      # immediately.  This skips the "self-activate" step which enforces
      # user agreements.  Should only be enabled for development.
      NewUsersAreActive: false

      # The e-mail address of the user you would like to become marked as an admin
      # user on their first login.
      # In the default configuration, authentication happens through the Arvados SSO
      # server, which uses OAuth2 against Google's servers, so in that case this
      # should be an address associated with a Google account.
      AutoAdminUserWithEmail: ""

      # If auto_admin_first_user is set to true, the first user to log in when no
      # other admin users exist will automatically become an admin user.
      AutoAdminFirstUser: false

      # Email address to notify whenever a user creates a profile for the
      # first time
      UserProfileNotificationAddress: ""
      AdminNotifierEmailFrom: arvados@example.com
      EmailSubjectPrefix: "[ARVADOS] "
      UserNotifierEmailFrom: arvados@example.com
      NewUserNotificationRecipients: []
      NewInactiveUserNotificationRecipients: []

    AuditLogs:
      # Time to keep audit logs, in seconds. (An audit log is a row added
      # to the "logs" table in the PostgreSQL database each time an
      # Arvados object is created, modified, or deleted.)
      #
      # Currently, websocket event notifications rely on audit logs, so
<<<<<<< HEAD
      # this should not be set lower than 300 (5 minutes).
      MaxAge: 1209600
=======
      # this should not be set lower than 600 (5 minutes).
      MaxAge: 336h
>>>>>>> 47eaf671

      # Maximum number of log rows to delete in a single SQL transaction.
      #
      # If max_audit_log_delete_batch is 0, log entries will never be
      # deleted by Arvados. Cleanup can be done by an external process
      # without affecting any Arvados system processes, as long as very
      # recent (<5 minutes old) logs are not deleted.
      #
      # 100000 is a reasonable batch size for most sites.
      MaxDeleteBatch: 0

      # Attributes to suppress in events and audit logs.  Notably,
      # specifying ["manifest_text"] here typically makes the database
      # smaller and faster.
      #
      # Warning: Using any non-empty value here can have undesirable side
      # effects for any client or component that relies on event logs.
      # Use at your own risk.
      UnloggedAttributes: []

    SystemLogs:
      # Maximum characters of (JSON-encoded) query parameters to include
      # in each request log entry. When params exceed this size, they will
      # be JSON-encoded, truncated to this size, and logged as
      # params_truncated.
      MaxRequestLogParamsSize: 2000

    Collections:
      # Allow clients to create collections by providing a manifest with
      # unsigned data blob locators. IMPORTANT: This effectively disables
      # access controls for data stored in Keep: a client who knows a hash
      # can write a manifest that references the hash, pass it to
      # collections.create (which will create a permission link), use
      # collections.get to obtain a signature for that data locator, and
      # use that signed locator to retrieve the data from Keep. Therefore,
      # do not turn this on if your users expect to keep data private from
      # one another!
      BlobSigning: true

      # blob_signing_key is a string of alphanumeric characters used to
      # generate permission signatures for Keep locators. It must be
      # identical to the permission key given to Keep. IMPORTANT: This is
      # a site secret. It should be at least 50 characters.
      #
      # Modifying blob_signing_key will invalidate all existing
      # signatures, which can cause programs to fail (e.g., arv-put,
      # arv-get, and Crunch jobs).  To avoid errors, rotate keys only when
      # no such processes are running.
      BlobSigningKey: ""

      # Default replication level for collections. This is used when a
      # collection's replication_desired attribute is nil.
      DefaultReplication: 2

      # Lifetime (in seconds) of blob permission signatures generated by
      # the API server. This determines how long a client can take (after
      # retrieving a collection record) to retrieve the collection data
      # from Keep. If the client needs more time than that (assuming the
      # collection still has the same content and the relevant user/token
      # still has permission) the client can retrieve the collection again
      # to get fresh signatures.
      #
      # This must be exactly equal to the -blob-signature-ttl flag used by
      # keepstore servers.  Otherwise, reading data blocks and saving
      # collections will fail with HTTP 403 permission errors.
      #
      # Modifying blob_signature_ttl invalidates existing signatures; see
      # blob_signing_key note above.
      #
      # The default is 2 weeks.
      BlobSigningTTL: 336h

      # Default lifetime for ephemeral collections: 2 weeks. This must not
      # be less than blob_signature_ttl.
      DefaultTrashLifetime: 336h

      # Interval (seconds) between trash sweeps. During a trash sweep,
      # collections are marked as trash if their trash_at time has
      # arrived, and deleted if their delete_at time has arrived.
      TrashSweepInterval: 60

      # If true, enable collection versioning.
      # When a collection's preserve_version field is true or the current version
      # is older than the amount of seconds defined on preserve_version_if_idle,
      # a snapshot of the collection's previous state is created and linked to
      # the current collection.
      CollectionVersioning: false

      #   0 = auto-create a new version on every update.
      #  -1 = never auto-create new versions.
      # > 0 = auto-create a new version when older than the specified number of seconds.
      PreserveVersionIfIdle: -1

    Login:
      # These settings are provided by your OAuth2 provider (e.g.,
      # sso-provider).
      ProviderAppSecret: ""
      ProviderAppID: ""

    Git:
      # Git repositories must be readable by api server, or you won't be
      # able to submit crunch jobs. To pass the test suites, put a clone
      # of the arvados tree in {git_repositories_dir}/arvados.git or
      # {git_repositories_dir}/arvados/.git
      Repositories: /var/lib/arvados/git/repositories

    TLS:
      Insecure: false

    Containers:
      # List of supported Docker Registry image formats that compute nodes
      # are able to use. `arv keep docker` will error out if a user tries
      # to store an image with an unsupported format. Use an empty array
      # to skip the compatibility check (and display a warning message to
      # that effect).
      #
      # Example for sites running docker < 1.10: ["v1"]
      # Example for sites running docker >= 1.10: ["v2"]
      # Example for disabling check: []
      SupportedDockerImageFormats: ["v2"]

      # Include details about job reuse decisions in the server log. This
      # causes additional database queries to run, so it should not be
      # enabled unless you expect to examine the resulting logs for
      # troubleshooting purposes.
      LogReuseDecisions: false

      # Default value for keep_cache_ram of a container's runtime_constraints.
      DefaultKeepCacheRAM: 268435456

      # Number of times a container can be unlocked before being
      # automatically cancelled.
      MaxDispatchAttempts: 5

      # Default value for container_count_max for container requests.  This is the
      # number of times Arvados will create a new container to satisfy a container
      # request.  If a container is cancelled it will retry a new container if
      # container_count < container_count_max on any container requests associated
      # with the cancelled container.
      MaxRetryAttempts: 3

      # The maximum number of compute nodes that can be in use simultaneously
      # If this limit is reduced, any existing nodes with slot number >= new limit
      # will not be counted against the new limit. In other words, the new limit
      # won't be strictly enforced until those nodes with higher slot numbers
      # go down.
      MaxComputeVMs: 64

      # Preemptible instance support (e.g. AWS Spot Instances)
      # When true, child containers will get created with the preemptible
      # scheduling parameter parameter set.
      UsePreemptibleInstances: false

      # Include details about job reuse decisions in the server log. This
      # causes additional database queries to run, so it should not be
      # enabled unless you expect to examine the resulting logs for
      # troubleshooting purposes.
      LogReuseDecisions: false

      Logging:
        # When you run the db:delete_old_container_logs task, it will find
        # containers that have been finished for at least this many seconds,
        # and delete their stdout, stderr, arv-mount, crunch-run, and
        # crunchstat logs from the logs table.
        MaxAge: 720h

        # These two settings control how frequently log events are flushed to the
        # database.  Log lines are buffered until either crunch_log_bytes_per_event
        # has been reached or crunch_log_seconds_between_events has elapsed since
        # the last flush.
        LogBytesPerEvent: 4096
        LogSecondsBetweenEvents: 1

        # The sample period for throttling logs, in seconds.
        LogThrottlePeriod: 60

        # Maximum number of bytes that job can log over crunch_log_throttle_period
        # before being silenced until the end of the period.
        LogThrottleBytes: 65536

        # Maximum number of lines that job can log over crunch_log_throttle_period
        # before being silenced until the end of the period.
        LogThrottleLines: 1024

        # Maximum bytes that may be logged by a single job.  Log bytes that are
        # silenced by throttling are not counted against this total.
        LimitLogBytesPerJob: 67108864

        LogPartialLineThrottlePeriod: 5

        # Container logs are written to Keep and saved in a collection,
        # which is updated periodically while the container runs.  This
        # value sets the interval (given in seconds) between collection
        # updates.
        LogUpdatePeriod: 1800

        # The log collection is also updated when the specified amount of
        # log data (given in bytes) is produced in less than one update
        # period.
        LogUpdateSize: 33554432

      SLURM:
        Managed:
          # Path to dns server configuration directory
          # (e.g. /etc/unbound.d/conf.d). If false, do not write any config
          # files or touch restart.txt (see below).
          DNSServerConfDir: ""

          # Template file for the dns server host snippets. See
          # unbound.template in this directory for an example. If false, do
          # not write any config files.
          DNSServerConfTemplate: ""

          # String to write to {dns_server_conf_dir}/restart.txt (with a
          # trailing newline) after updating local data. If false, do not
          # open or write the restart.txt file.
          DNSServerReloadCommand: ""

          # Command to run after each DNS update. Template variables will be
          # substituted; see the "unbound" example below. If false, do not run
          # a command.
          DNSServerUpdateCommand: ""

          ComputeNodeDomain: ""
          ComputeNodeNameservers:
            - 192.168.1.1

          # Hostname to assign to a compute node when it sends a "ping" and the
          # hostname in its Node record is nil.
          # During bootstrapping, the "ping" script is expected to notice the
          # hostname given in the ping response, and update its unix hostname
          # accordingly.
          # If false, leave the hostname alone (this is appropriate if your compute
          # nodes' hostnames are already assigned by some other mechanism).
          #
          # One way or another, the hostnames of your node records should agree
          # with your DNS records and your /etc/slurm-llnl/slurm.conf files.
          #
          # Example for compute0000, compute0001, ....:
          # assign_node_hostname: compute%<slot_number>04d
          # (See http://ruby-doc.org/core-2.2.2/Kernel.html#method-i-format for more.)
          AssignNodeHostname: "compute%<slot_number>d"

      JobsAPI:
        # Enable the legacy Jobs API.  This value must be a string.
        # 'auto' -- (default) enable the Jobs API only if it has been used before
        #         (i.e., there are job records in the database)
        # 'true' -- enable the Jobs API despite lack of existing records.
        # 'false' -- disable the Jobs API despite presence of existing records.
        Enable: 'auto'

        # Git repositories must be readable by api server, or you won't be
        # able to submit crunch jobs. To pass the test suites, put a clone
        # of the arvados tree in {git_repositories_dir}/arvados.git or
        # {git_repositories_dir}/arvados/.git
        GitInternalDir: /var/lib/arvados/internal.git

        # Docker image to be used when none found in runtime_constraints of a job
        DefaultDockerImage: ""

        # none or slurm_immediate
        CrunchJobWrapper: none

        # username, or false = do not set uid when running jobs.
        CrunchJobUser: crunch

        # The web service must be able to create/write this file, and
        # crunch-job must be able to stat() it.
        CrunchRefreshTrigger: /tmp/crunch_refresh_trigger

        # Control job reuse behavior when two completed jobs match the
        # search criteria and have different outputs.
        #
        # If true, in case of a conflict, reuse the earliest job (this is
        # similar to container reuse behavior).
        #
        # If false, in case of a conflict, do not reuse any completed job,
        # but do reuse an already-running job if available (this is the
        # original job reuse behavior, and is still the default).
        ReuseJobIfOutputsDiffer: false

    Mail:
      MailchimpAPIKey: ""
      MailchimpListID: ""
      SendUserSetupNotificationEmail: ""
      IssueReporterEmailFrom: ""
      IssueReporterEmailTo: ""
      SupportEmailAddress: ""
      EmailFrom: ""
    RemoteClusters:
      "*":
        Proxy: false
        ActivateUsers: false<|MERGE_RESOLUTION|>--- conflicted
+++ resolved
@@ -162,13 +162,8 @@
       # Arvados object is created, modified, or deleted.)
       #
       # Currently, websocket event notifications rely on audit logs, so
-<<<<<<< HEAD
       # this should not be set lower than 300 (5 minutes).
-      MaxAge: 1209600
-=======
-      # this should not be set lower than 600 (5 minutes).
       MaxAge: 336h
->>>>>>> 47eaf671
 
       # Maximum number of log rows to delete in a single SQL transaction.
       #
