// Copyright (C) The Arvados Authors. All rights reserved.
//
// SPDX-License-Identifier: AGPL-3.0

package config

import (
	"encoding/json"
	"errors"
	"fmt"
	"io"
	"strings"

	"git.arvados.org/arvados.git/sdk/go/arvados"
)

// ExportJSON writes a JSON object with the safe (non-secret) portions
// of the cluster config to w.
func ExportJSON(w io.Writer, cluster *arvados.Cluster) error {
	buf, err := json.Marshal(cluster)
	if err != nil {
		return err
	}
	var m map[string]interface{}
	err = json.Unmarshal(buf, &m)
	if err != nil {
		return err
	}

	// ClusterID is not marshalled by default (see `json:"-"`).
	// Add it back here so it is included in the exported config.
	m["ClusterID"] = cluster.ClusterID
	err = redactUnsafe(m, "", "")
	if err != nil {
		return err
	}
	return json.NewEncoder(w).Encode(m)
}

// whitelist classifies configs as safe/unsafe to reveal to
// unauthenticated clients.
//
// Every config entry must either be listed explicitly here along with
// all of its parent keys (e.g., "API" + "API.RequestTimeout"), or
// have an ancestor listed as false (e.g.,
// "PostgreSQL.Connection.password" has an ancestor
// "PostgreSQL.Connection" with a false value). Otherwise, it is a bug
// which should be caught by tests.
//
// Example: API.RequestTimeout is safe because whitelist["API"] == and
// whitelist["API.RequestTimeout"] == true.
//
// Example: PostgreSQL.Connection.password is not safe because
// whitelist["PostgreSQL.Connection"] == false.
//
// Example: PostgreSQL.BadKey would cause an error because
// whitelist["PostgreSQL"] isn't false, and neither
// whitelist["PostgreSQL.BadKey"] nor whitelist["PostgreSQL.*"]
// exists.
var whitelist = map[string]bool{
	// | sort -t'"' -k2,2
	"API":                                          true,
	"API.AsyncPermissionsUpdateInterval":           false,
	"API.DisabledAPIs":                             false,
	"API.KeepServiceRequestTimeout":                false,
	"API.MaxConcurrentRequests":                    false,
	"API.MaxIndexDatabaseRead":                     false,
	"API.MaxItemsPerResponse":                      true,
	"API.MaxKeepBlobBuffers":                       false,
	"API.MaxRequestAmplification":                  false,
	"API.MaxRequestSize":                           true,
	"API.RailsSessionSecretToken":                  false,
	"API.RequestTimeout":                           true,
	"API.SendTimeout":                              true,
	"API.WebsocketClientEventQueue":                false,
	"API.WebsocketServerEventQueue":                false,
	"AuditLogs":                                    false,
	"AuditLogs.MaxAge":                             false,
	"AuditLogs.MaxDeleteBatch":                     false,
	"AuditLogs.UnloggedAttributes":                 false,
	"ClusterID":                                    true,
	"Collections":                                  true,
	"Collections.BalanceCollectionBatch":           false,
	"Collections.BalanceCollectionBuffers":         false,
	"Collections.BalancePeriod":                    false,
	"Collections.BalanceTimeout":                   false,
	"Collections.BlobDeleteConcurrency":            false,
	"Collections.BlobMissingReport":                false,
	"Collections.BlobReplicateConcurrency":         false,
	"Collections.BlobSigning":                      true,
	"Collections.BlobSigningKey":                   false,
	"Collections.BlobSigningTTL":                   true,
	"Collections.BlobTrash":                        false,
	"Collections.BlobTrashCheckInterval":           false,
	"Collections.BlobTrashConcurrency":             false,
	"Collections.BlobTrashLifetime":                false,
	"Collections.CollectionVersioning":             false,
	"Collections.DefaultReplication":               true,
	"Collections.DefaultTrashLifetime":             true,
	"Collections.ForwardSlashNameSubstitution":     true,
	"Collections.ManagedProperties":                true,
	"Collections.ManagedProperties.*":              true,
	"Collections.ManagedProperties.*.*":            true,
	"Collections.PreserveVersionIfIdle":            true,
	"Collections.S3FolderObjects":                  true,
	"Collections.TrashSweepInterval":               false,
	"Collections.TrustAllContent":                  false,
	"Collections.WebDAVCache":                      false,
	"Containers":                                   true,
	"Containers.CloudVMs":                          false,
	"Containers.CrunchRunArgumentsList":            false,
	"Containers.CrunchRunCommand":                  false,
	"Containers.DefaultKeepCacheRAM":               true,
	"Containers.DispatchPrivateKey":                false,
	"Containers.JobsAPI":                           true,
	"Containers.JobsAPI.Enable":                    true,
	"Containers.JobsAPI.GitInternalDir":            false,
	"Containers.Logging":                           false,
	"Containers.LogReuseDecisions":                 false,
	"Containers.MaxComputeVMs":                     false,
	"Containers.MaxDispatchAttempts":               false,
	"Containers.MaxRetryAttempts":                  true,
	"Containers.MinRetryPeriod":                    true,
	"Containers.ReserveExtraRAM":                   true,
	"Containers.SLURM":                             false,
	"Containers.StaleLockTimeout":                  false,
	"Containers.SupportedDockerImageFormats":       true,
	"Containers.SupportedDockerImageFormats.*":     true,
	"Containers.UsePreemptibleInstances":           true,
	"ForceLegacyAPI14":                             false,
	"Git":                                          false,
	"InstanceTypes":                                true,
	"InstanceTypes.*":                              true,
	"InstanceTypes.*.*":                            true,
	"Login":                                        true,
	"Login.Google":                                 true,
	"Login.Google.AlternateEmailAddresses":         false,
	"Login.Google.ClientID":                        false,
	"Login.Google.ClientSecret":                    false,
	"Login.Google.Enable":                          true,
	"Login.LDAP":                                   true,
	"Login.LDAP.AppendDomain":                      false,
	"Login.LDAP.EmailAttribute":                    false,
	"Login.LDAP.Enable":                            true,
	"Login.LDAP.InsecureTLS":                       false,
	"Login.LDAP.SearchAttribute":                   false,
	"Login.LDAP.SearchBase":                        false,
	"Login.LDAP.SearchBindPassword":                false,
	"Login.LDAP.SearchBindUser":                    false,
	"Login.LDAP.SearchFilters":                     false,
	"Login.LDAP.StartTLS":                          false,
	"Login.LDAP.StripDomain":                       false,
	"Login.LDAP.URL":                               false,
	"Login.LDAP.UsernameAttribute":                 false,
	"Login.LoginCluster":                           true,
	"Login.OpenIDConnect":                          true,
	"Login.OpenIDConnect.ClientID":                 false,
	"Login.OpenIDConnect.ClientSecret":             false,
	"Login.OpenIDConnect.EmailClaim":               false,
	"Login.OpenIDConnect.EmailVerifiedClaim":       false,
	"Login.OpenIDConnect.Enable":                   true,
	"Login.OpenIDConnect.Issuer":                   false,
	"Login.OpenIDConnect.UsernameClaim":            false,
	"Login.PAM":                                    true,
	"Login.PAM.DefaultEmailDomain":                 false,
	"Login.PAM.Enable":                             true,
	"Login.PAM.Service":                            false,
	"Login.RemoteTokenRefresh":                     true,
	"Login.SSO":                                    true,
	"Login.SSO.Enable":                             true,
	"Login.SSO.ProviderAppID":                      false,
	"Login.SSO.ProviderAppSecret":                  false,
<<<<<<< HEAD
	"Login.RemoteTokenRefresh":                     true,
	"Login.TokenLifetime":                          false,
=======
>>>>>>> 66c7c739
	"Mail":                                         true,
	"Mail.EmailFrom":                               false,
	"Mail.IssueReporterEmailFrom":                  false,
	"Mail.IssueReporterEmailTo":                    false,
	"Mail.MailchimpAPIKey":                         false,
	"Mail.MailchimpListID":                         false,
	"Mail.SendUserSetupNotificationEmail":          false,
	"Mail.SupportEmailAddress":                     true,
	"ManagementToken":                              false,
	"PostgreSQL":                                   false,
	"RemoteClusters":                               true,
	"RemoteClusters.*":                             true,
	"RemoteClusters.*.ActivateUsers":               true,
	"RemoteClusters.*.Host":                        true,
	"RemoteClusters.*.Insecure":                    true,
	"RemoteClusters.*.Proxy":                       true,
	"RemoteClusters.*.Scheme":                      true,
	"Services":                                     true,
	"Services.*":                                   true,
	"Services.*.ExternalURL":                       true,
	"Services.*.InternalURLs":                      false,
	"SystemLogs":                                   false,
	"SystemRootToken":                              false,
	"TLS":                                          false,
	"Users":                                        true,
	"Users.AdminNotifierEmailFrom":                 false,
	"Users.AnonymousUserToken":                     true,
	"Users.AutoAdminFirstUser":                     false,
	"Users.AutoAdminUserWithEmail":                 false,
	"Users.AutoSetupNewUsers":                      false,
	"Users.AutoSetupNewUsersWithRepository":        false,
	"Users.AutoSetupNewUsersWithVmUUID":            false,
	"Users.AutoSetupUsernameBlacklist":             false,
	"Users.EmailSubjectPrefix":                     false,
	"Users.NewInactiveUserNotificationRecipients":  false,
	"Users.NewUserNotificationRecipients":          false,
	"Users.NewUsersAreActive":                      false,
	"Users.PreferDomainForUsername":                false,
	"Users.UserNotifierEmailFrom":                  false,
	"Users.UserProfileNotificationAddress":         false,
	"Volumes":                                      true,
	"Volumes.*":                                    true,
	"Volumes.*.*":                                  false,
	"Volumes.*.AccessViaHosts":                     true,
	"Volumes.*.AccessViaHosts.*":                   true,
	"Volumes.*.AccessViaHosts.*.ReadOnly":          true,
	"Volumes.*.ReadOnly":                           true,
	"Volumes.*.Replication":                        true,
	"Volumes.*.StorageClasses":                     true,
	"Volumes.*.StorageClasses.*":                   false,
	"Workbench":                                    true,
	"Workbench.ActivationContactLink":              false,
	"Workbench.APIClientConnectTimeout":            true,
	"Workbench.APIClientReceiveTimeout":            true,
	"Workbench.APIResponseCompression":             true,
	"Workbench.ApplicationMimetypesWithViewIcon":   true,
	"Workbench.ApplicationMimetypesWithViewIcon.*": true,
	"Workbench.ArvadosDocsite":                     true,
	"Workbench.ArvadosPublicDataDocURL":            true,
	"Workbench.DefaultOpenIdPrefix":                false,
	"Workbench.EnableGettingStartedPopup":          true,
	"Workbench.EnablePublicProjectsPage":           true,
	"Workbench.FileViewersConfigURL":               true,
	"Workbench.InactivePageHTML":                   true,
	"Workbench.LogViewerMaxBytes":                  true,
	"Workbench.MultiSiteSearch":                    true,
	"Workbench.ProfilingEnabled":                   true,
	"Workbench.Repositories":                       false,
	"Workbench.RepositoryCache":                    false,
	"Workbench.RunningJobLogRecordsToFetch":        true,
	"Workbench.SecretKeyBase":                      false,
	"Workbench.ShowRecentCollectionsOnDashboard":   true,
	"Workbench.ShowUserAgreementInline":            true,
	"Workbench.ShowUserNotifications":              true,
	"Workbench.SiteName":                           true,
	"Workbench.SSHHelpHostSuffix":                  true,
	"Workbench.SSHHelpPageHTML":                    true,
	"Workbench.Theme":                              true,
	"Workbench.UserProfileFormFields":              true,
	"Workbench.UserProfileFormFields.*":            true,
	"Workbench.UserProfileFormFields.*.*":          true,
	"Workbench.UserProfileFormFields.*.*.*":        true,
	"Workbench.UserProfileFormMessage":             true,
	"Workbench.VocabularyURL":                      true,
	"Workbench.WelcomePageHTML":                    true,
}

func redactUnsafe(m map[string]interface{}, mPrefix, lookupPrefix string) error {
	var errs []string
	for k, v := range m {
		lookupKey := k
		safe, ok := whitelist[lookupPrefix+k]
		if !ok {
			lookupKey = "*"
			safe, ok = whitelist[lookupPrefix+"*"]
		}
		if !ok {
			errs = append(errs, fmt.Sprintf("config bug: key %q not in whitelist map", lookupPrefix+k))
			continue
		}
		if !safe {
			delete(m, k)
			continue
		}
		if v, ok := v.(map[string]interface{}); ok {
			err := redactUnsafe(v, mPrefix+k+".", lookupPrefix+lookupKey+".")
			if err != nil {
				errs = append(errs, err.Error())
			}
		}
	}
	if len(errs) > 0 {
		return errors.New(strings.Join(errs, "\n"))
	}
	return nil
}<|MERGE_RESOLUTION|>--- conflicted
+++ resolved
@@ -170,11 +170,8 @@
 	"Login.SSO.Enable":                             true,
 	"Login.SSO.ProviderAppID":                      false,
 	"Login.SSO.ProviderAppSecret":                  false,
-<<<<<<< HEAD
 	"Login.RemoteTokenRefresh":                     true,
 	"Login.TokenLifetime":                          false,
-=======
->>>>>>> 66c7c739
 	"Mail":                                         true,
 	"Mail.EmailFrom":                               false,
 	"Mail.IssueReporterEmailFrom":                  false,
