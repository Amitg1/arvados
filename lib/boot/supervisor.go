// Copyright (C) The Arvados Authors. All rights reserved.
//
// SPDX-License-Identifier: AGPL-3.0

package boot

import (
	"bytes"
	"context"
	"crypto/rand"
	"encoding/json"
	"errors"
	"fmt"
	"io"
	"io/ioutil"
	"net"
	"os"
	"os/exec"
	"os/signal"
	"os/user"
	"path/filepath"
	"reflect"
	"strings"
	"sync"
	"syscall"
	"time"

	"git.arvados.org/arvados.git/lib/config"
	"git.arvados.org/arvados.git/lib/service"
	"git.arvados.org/arvados.git/sdk/go/arvados"
	"git.arvados.org/arvados.git/sdk/go/ctxlog"
	"git.arvados.org/arvados.git/sdk/go/health"
	"github.com/fsnotify/fsnotify"
	"github.com/sirupsen/logrus"
)

type Supervisor struct {
	SourcePath           string // e.g., /home/username/src/arvados
	SourceVersion        string // e.g., acbd1324...
	ClusterType          string // e.g., production
	ListenHost           string // e.g., localhost
	ControllerAddr       string // e.g., 127.0.0.1:8000
	OwnTemporaryDatabase bool
	Stderr               io.Writer

	logger  logrus.FieldLogger
	cluster *arvados.Cluster

	ctx           context.Context
	cancel        context.CancelFunc
	done          chan struct{} // closed when child procs/services have shut down
	err           error         // error that caused shutdown (valid when done is closed)
	healthChecker *health.Aggregator
	tasksReady    map[string]chan bool
	waitShutdown  sync.WaitGroup

	tempdir    string
	configfile string
	environ    []string // for child processes
}

func (super *Supervisor) Start(ctx context.Context, cfg *arvados.Config, cfgPath string) {
	super.ctx, super.cancel = context.WithCancel(ctx)
	super.done = make(chan struct{})

	go func() {
		defer close(super.done)

		sigch := make(chan os.Signal)
		signal.Notify(sigch, syscall.SIGINT, syscall.SIGTERM)
		defer signal.Stop(sigch)
		go func() {
			for sig := range sigch {
				super.logger.WithField("signal", sig).Info("caught signal")
				if super.err == nil {
					super.err = fmt.Errorf("caught signal %s", sig)
				}
				super.cancel()
			}
		}()

		hupch := make(chan os.Signal)
		signal.Notify(hupch, syscall.SIGHUP)
		defer signal.Stop(hupch)
		go func() {
			for sig := range hupch {
				super.logger.WithField("signal", sig).Info("caught signal")
				if super.err == nil {
					super.err = errNeedConfigReload
				}
				super.cancel()
			}
		}()

		if cfgPath != "" && cfgPath != "-" && cfg.AutoReloadConfig {
			go watchConfig(super.ctx, super.logger, cfgPath, copyConfig(cfg), func() {
				if super.err == nil {
					super.err = errNeedConfigReload
				}
				super.cancel()
			})
		}

		err := super.run(cfg)
		if err != nil {
			super.logger.WithError(err).Warn("supervisor shut down")
			if super.err == nil {
				super.err = err
			}
		}
	}()
}

func (super *Supervisor) Wait() error {
	<-super.done
	return super.err
}

func (super *Supervisor) run(cfg *arvados.Config) error {
	defer super.cancel()

	cwd, err := os.Getwd()
	if err != nil {
		return err
	}
	if !strings.HasPrefix(super.SourcePath, "/") {
		super.SourcePath = filepath.Join(cwd, super.SourcePath)
	}
	super.SourcePath, err = filepath.EvalSymlinks(super.SourcePath)
	if err != nil {
		return err
	}

	super.tempdir, err = ioutil.TempDir("", "arvados-server-boot-")
	if err != nil {
		return err
	}
	defer os.RemoveAll(super.tempdir)
	if err := os.Mkdir(filepath.Join(super.tempdir, "bin"), 0755); err != nil {
		return err
	}

	// Fill in any missing config keys, and write the resulting
	// config in the temp dir for child services to use.
	err = super.autofillConfig(cfg)
	if err != nil {
		return err
	}
	conffile, err := os.OpenFile(filepath.Join(super.tempdir, "config.yml"), os.O_CREATE|os.O_WRONLY, 0644)
	if err != nil {
		return err
	}
	defer conffile.Close()
	err = json.NewEncoder(conffile).Encode(cfg)
	if err != nil {
		return err
	}
	err = conffile.Close()
	if err != nil {
		return err
	}
	super.configfile = conffile.Name()

	super.environ = os.Environ()
	super.cleanEnv([]string{"ARVADOS_"})
	super.setEnv("ARVADOS_CONFIG", super.configfile)
	super.setEnv("RAILS_ENV", super.ClusterType)
	super.setEnv("TMPDIR", super.tempdir)
	super.prependEnv("PATH", super.tempdir+"/bin:/var/lib/arvados/bin:")

	super.cluster, err = cfg.GetCluster("")
	if err != nil {
		return err
	}
	// Now that we have the config, replace the bootstrap logger
	// with a new one according to the logging config.
	loglevel := super.cluster.SystemLogs.LogLevel
	if s := os.Getenv("ARVADOS_DEBUG"); s != "" && s != "0" {
		loglevel = "debug"
	}
	super.logger = ctxlog.New(super.Stderr, super.cluster.SystemLogs.Format, loglevel).WithFields(logrus.Fields{
		"PID": os.Getpid(),
	})

	if super.SourceVersion == "" {
		// Find current source tree version.
		var buf bytes.Buffer
		err = super.RunProgram(super.ctx, ".", &buf, nil, "git", "diff", "--shortstat")
		if err != nil {
			return err
		}
		dirty := buf.Len() > 0
		buf.Reset()
		err = super.RunProgram(super.ctx, ".", &buf, nil, "git", "log", "-n1", "--format=%H")
		if err != nil {
			return err
		}
		super.SourceVersion = strings.TrimSpace(buf.String())
		if dirty {
			super.SourceVersion += "+uncommitted"
		}
	} else {
		return errors.New("specifying a version to run is not yet supported")
	}

	_, err = super.installGoProgram(super.ctx, "cmd/arvados-server")
	if err != nil {
		return err
	}
	err = super.setupRubyEnv()
	if err != nil {
		return err
	}

	tasks := []supervisedTask{
		createCertificates{},
		runPostgreSQL{},
		runNginx{},
		runServiceCommand{name: "controller", svc: super.cluster.Services.Controller, depends: []supervisedTask{runPostgreSQL{}}},
		runGoProgram{src: "services/arv-git-httpd", svc: super.cluster.Services.GitHTTP},
		runGoProgram{src: "services/health", svc: super.cluster.Services.Health},
		runGoProgram{src: "services/keepproxy", svc: super.cluster.Services.Keepproxy, depends: []supervisedTask{runPassenger{src: "services/api"}}},
		runGoProgram{src: "services/keepstore", svc: super.cluster.Services.Keepstore},
		runGoProgram{src: "services/keep-web", svc: super.cluster.Services.WebDAV},
		runServiceCommand{name: "ws", svc: super.cluster.Services.Websocket, depends: []supervisedTask{runPostgreSQL{}}},
		installPassenger{src: "services/api"},
		runPassenger{src: "services/api", svc: super.cluster.Services.RailsAPI, depends: []supervisedTask{createCertificates{}, runPostgreSQL{}, installPassenger{src: "services/api"}}},
		installPassenger{src: "apps/workbench", depends: []supervisedTask{installPassenger{src: "services/api"}}}, // dependency ensures workbench doesn't delay api startup
		runPassenger{src: "apps/workbench", svc: super.cluster.Services.Workbench1, depends: []supervisedTask{installPassenger{src: "apps/workbench"}}},
		seedDatabase{},
	}
	if super.ClusterType != "test" {
		tasks = append(tasks,
			runServiceCommand{name: "dispatch-cloud", svc: super.cluster.Services.Controller},
			runGoProgram{src: "services/keep-balance"},
		)
	}
	super.tasksReady = map[string]chan bool{}
	for _, task := range tasks {
		super.tasksReady[task.String()] = make(chan bool)
	}
	for _, task := range tasks {
		task := task
		fail := func(err error) {
			if super.ctx.Err() != nil {
				return
			}
			super.cancel()
			super.logger.WithField("task", task.String()).WithError(err).Error("task failed")
		}
		go func() {
			super.logger.WithField("task", task.String()).Info("starting")
			err := task.Run(super.ctx, fail, super)
			if err != nil {
				fail(err)
				return
			}
			close(super.tasksReady[task.String()])
		}()
	}
	err = super.wait(super.ctx, tasks...)
	if err != nil {
		return err
	}
	super.logger.Info("all startup tasks are complete; starting health checks")
	super.healthChecker = &health.Aggregator{Cluster: super.cluster}
	<-super.ctx.Done()
	super.logger.Info("shutting down")
	super.waitShutdown.Wait()
	return super.ctx.Err()
}

func (super *Supervisor) wait(ctx context.Context, tasks ...supervisedTask) error {
	for _, task := range tasks {
		ch, ok := super.tasksReady[task.String()]
		if !ok {
			return fmt.Errorf("no such task: %s", task)
		}
		super.logger.WithField("task", task.String()).Info("waiting")
		select {
		case <-ch:
			super.logger.WithField("task", task.String()).Info("ready")
		case <-ctx.Done():
			super.logger.WithField("task", task.String()).Info("task was never ready")
			return ctx.Err()
		}
	}
	return nil
}

func (super *Supervisor) Stop() {
	super.cancel()
	<-super.done
}

func (super *Supervisor) WaitReady() (*arvados.URL, bool) {
	ticker := time.NewTicker(time.Second)
	defer ticker.Stop()
	for waiting := "all"; waiting != ""; {
		select {
		case <-ticker.C:
		case <-super.ctx.Done():
			return nil, false
		}
		if super.healthChecker == nil {
			// not set up yet
			continue
		}
		resp := super.healthChecker.ClusterHealth()
		// The overall health check (resp.Health=="OK") might
		// never pass due to missing components (like
		// arvados-dispatch-cloud in a test cluster), so
		// instead we wait for all configured components to
		// pass.
		waiting = ""
		for target, check := range resp.Checks {
			if check.Health != "OK" {
				waiting += " " + target
			}
		}
		if waiting != "" {
			super.logger.WithField("targets", waiting[1:]).Info("waiting")
		}
	}
	u := super.cluster.Services.Controller.ExternalURL
	return &u, true
}

func (super *Supervisor) prependEnv(key, prepend string) {
	for i, s := range super.environ {
		if strings.HasPrefix(s, key+"=") {
			super.environ[i] = key + "=" + prepend + s[len(key)+1:]
			return
		}
	}
	super.environ = append(super.environ, key+"="+prepend)
}

func (super *Supervisor) cleanEnv(prefixes []string) {
	var cleaned []string
	for _, s := range super.environ {
		drop := false
		for _, p := range prefixes {
			if strings.HasPrefix(s, p) {
				drop = true
				break
			}
		}
		if !drop {
			cleaned = append(cleaned, s)
		}
	}
	super.environ = cleaned
}

func (super *Supervisor) setEnv(key, val string) {
	for i, s := range super.environ {
		if strings.HasPrefix(s, key+"=") {
			super.environ[i] = key + "=" + val
			return
		}
	}
	super.environ = append(super.environ, key+"="+val)
}

// Remove all but the first occurrence of each env var.
func dedupEnv(in []string) []string {
	saw := map[string]bool{}
	var out []string
	for _, kv := range in {
		if split := strings.Index(kv, "="); split < 1 {
			panic("invalid environment var: " + kv)
		} else if saw[kv[:split]] {
			continue
		} else {
			saw[kv[:split]] = true
			out = append(out, kv)
		}
	}
	return out
}

func (super *Supervisor) installGoProgram(ctx context.Context, srcpath string) (string, error) {
	_, basename := filepath.Split(srcpath)
	bindir := filepath.Join(super.tempdir, "bin")
	binfile := filepath.Join(bindir, basename)
	err := super.RunProgram(ctx, filepath.Join(super.SourcePath, srcpath), nil, []string{"GOBIN=" + bindir}, "go", "install", "-ldflags", "-X git.arvados.org/arvados.git/lib/cmd.version="+super.SourceVersion+" -X main.version="+super.SourceVersion)
	return binfile, err
}

func (super *Supervisor) usingRVM() bool {
	return os.Getenv("rvm_path") != ""
}

func (super *Supervisor) setupRubyEnv() error {
	if !super.usingRVM() {
		// (If rvm is in use, assume the caller has everything
		// set up as desired)
		super.cleanEnv([]string{
			"GEM_HOME=",
			"GEM_PATH=",
		})
		gem := "gem"
		if _, err := os.Stat("/var/lib/arvados/bin/gem"); err == nil {
			gem = "/var/lib/arvados/bin/gem"
		}
		cmd := exec.Command(gem, "env", "gempath")
		cmd.Env = super.environ
		buf, err := cmd.Output() // /var/lib/arvados/.gem/ruby/2.5.0/bin:...
		if err != nil || len(buf) == 0 {
			return fmt.Errorf("gem env gempath: %v", err)
		}
		gempath := string(bytes.Split(buf, []byte{':'})[0])
		super.prependEnv("PATH", gempath+"/bin:")
		super.setEnv("GEM_HOME", gempath)
		super.setEnv("GEM_PATH", gempath)
	}
	// Passenger install doesn't work unless $HOME is ~user
	u, err := user.Current()
	if err != nil {
		return err
	}
	super.setEnv("HOME", u.HomeDir)
	return nil
}

func (super *Supervisor) lookPath(prog string) string {
	for _, val := range super.environ {
		if strings.HasPrefix(val, "PATH=") {
			for _, dir := range filepath.SplitList(val[5:]) {
				path := filepath.Join(dir, prog)
				if fi, err := os.Stat(path); err == nil && fi.Mode()&0111 != 0 {
					return path
				}
			}
		}
	}
	return prog
}

// Run prog with args, using dir as working directory. If ctx is
// cancelled while the child is running, RunProgram terminates the
// child, waits for it to exit, then returns.
//
// Child's environment will have our env vars, plus any given in env.
//
// Child's stdout will be written to output if non-nil, otherwise the
// boot command's stderr.
func (super *Supervisor) RunProgram(ctx context.Context, dir string, output io.Writer, env []string, prog string, args ...string) error {
	cmdline := fmt.Sprintf("%s", append([]string{prog}, args...))
	super.logger.WithField("command", cmdline).WithField("dir", dir).Info("executing")

	logprefix := prog
	if logprefix == "setuidgid" && len(args) >= 3 {
		logprefix = args[2]
	}
	logprefix = strings.TrimPrefix(logprefix, super.tempdir+"/bin/")
	if logprefix == "bundle" && len(args) > 2 && args[0] == "exec" {
		logprefix = args[1]
	} else if logprefix == "arvados-server" && len(args) > 1 {
		logprefix = args[0]
	}
	if !strings.HasPrefix(dir, "/") {
		logprefix = dir + ": " + logprefix
	}

	cmd := exec.Command(super.lookPath(prog), args...)
	stdout, err := cmd.StdoutPipe()
	if err != nil {
		return err
	}
	stderr, err := cmd.StderrPipe()
	if err != nil {
		return err
	}
	logwriter := &service.LogPrefixer{Writer: super.Stderr, Prefix: []byte("[" + logprefix + "] ")}
	var copiers sync.WaitGroup
	copiers.Add(1)
	go func() {
		io.Copy(logwriter, stderr)
		copiers.Done()
	}()
	copiers.Add(1)
	go func() {
		if output == nil {
			io.Copy(logwriter, stdout)
		} else {
			io.Copy(output, stdout)
		}
		copiers.Done()
	}()

	if strings.HasPrefix(dir, "/") {
		cmd.Dir = dir
	} else {
		cmd.Dir = filepath.Join(super.SourcePath, dir)
	}
	env = append([]string(nil), env...)
	env = append(env, super.environ...)
	cmd.Env = dedupEnv(env)

	exited := false
	defer func() { exited = true }()
	go func() {
		<-ctx.Done()
		log := ctxlog.FromContext(ctx).WithFields(logrus.Fields{"dir": dir, "cmdline": cmdline})
		for !exited {
			if cmd.Process == nil {
				log.Debug("waiting for child process to start")
				time.Sleep(time.Second / 2)
			} else {
				log.WithField("PID", cmd.Process.Pid).Debug("sending SIGTERM")
				cmd.Process.Signal(syscall.SIGTERM)
				time.Sleep(5 * time.Second)
				if !exited {
					stdout.Close()
					stderr.Close()
					log.WithField("PID", cmd.Process.Pid).Warn("still waiting for child process to exit 5s after SIGTERM")
				}
			}
		}
	}()

	err = cmd.Start()
	if err != nil {
		return err
	}
	copiers.Wait()
	err = cmd.Wait()
	if ctx.Err() != nil {
		// Return "context canceled", instead of the "killed"
		// error that was probably caused by the context being
		// canceled.
		return ctx.Err()
	} else if err != nil {
		return fmt.Errorf("%s: error: %v", cmdline, err)
	}
	return nil
}

func (super *Supervisor) autofillConfig(cfg *arvados.Config) error {
	cluster, err := cfg.GetCluster("")
	if err != nil {
		return err
	}
	usedPort := map[string]bool{}
	nextPort := func(host string) string {
		for {
			port, err := availablePort(host)
			if err != nil {
				panic(err)
			}
			if usedPort[port] {
				continue
			}
			usedPort[port] = true
			return port
		}
	}
	if cluster.Services.Controller.ExternalURL.Host == "" {
		h, p, err := net.SplitHostPort(super.ControllerAddr)
		if err != nil {
			return err
		}
		if h == "" {
			h = super.ListenHost
		}
		if p == "0" {
			p = nextPort(h)
		}
		cluster.Services.Controller.ExternalURL = arvados.URL{Scheme: "https", Host: net.JoinHostPort(h, p), Path: "/"}
	}
	for _, svc := range []*arvados.Service{
		&cluster.Services.Controller,
		&cluster.Services.DispatchCloud,
		&cluster.Services.GitHTTP,
		&cluster.Services.Health,
		&cluster.Services.Keepproxy,
		&cluster.Services.Keepstore,
		&cluster.Services.RailsAPI,
		&cluster.Services.WebDAV,
		&cluster.Services.WebDAVDownload,
		&cluster.Services.Websocket,
		&cluster.Services.Workbench1,
	} {
		if svc == &cluster.Services.DispatchCloud && super.ClusterType == "test" {
			continue
		}
		if svc.ExternalURL.Host == "" {
			if svc == &cluster.Services.Controller ||
				svc == &cluster.Services.GitHTTP ||
				svc == &cluster.Services.Health ||
				svc == &cluster.Services.Keepproxy ||
				svc == &cluster.Services.WebDAV ||
				svc == &cluster.Services.WebDAVDownload ||
				svc == &cluster.Services.Workbench1 {
				svc.ExternalURL = arvados.URL{Scheme: "https", Host: fmt.Sprintf("%s:%s", super.ListenHost, nextPort(super.ListenHost)), Path: "/"}
			} else if svc == &cluster.Services.Websocket {
<<<<<<< HEAD
				svc.ExternalURL = arvados.URL{Scheme: "wss", Host: fmt.Sprintf("%s:%s", super.ListenHost, nextPort(super.ListenHost)), Path: "/websocket"}
=======
				svc.ExternalURL = arvados.URL{Scheme: "wss", Host: fmt.Sprintf("%s:%s", super.ListenHost, nextPort(super.ListenHost)), Path: "/"}
>>>>>>> 8605bce9
			}
		}
		if len(svc.InternalURLs) == 0 {
			svc.InternalURLs = map[arvados.URL]arvados.ServiceInstance{
				arvados.URL{Scheme: "http", Host: fmt.Sprintf("%s:%s", super.ListenHost, nextPort(super.ListenHost)), Path: "/"}: arvados.ServiceInstance{},
			}
		}
	}
	if cluster.SystemRootToken == "" {
		cluster.SystemRootToken = randomHexString(64)
	}
	if cluster.ManagementToken == "" {
		cluster.ManagementToken = randomHexString(64)
	}
	if cluster.API.RailsSessionSecretToken == "" {
		cluster.API.RailsSessionSecretToken = randomHexString(64)
	}
	if cluster.Collections.BlobSigningKey == "" {
		cluster.Collections.BlobSigningKey = randomHexString(64)
	}
	if super.ClusterType != "production" && cluster.Containers.DispatchPrivateKey == "" {
		buf, err := ioutil.ReadFile(filepath.Join(super.SourcePath, "lib", "dispatchcloud", "test", "sshkey_dispatch"))
		if err != nil {
			return err
		}
		cluster.Containers.DispatchPrivateKey = string(buf)
	}
	if super.ClusterType != "production" {
		cluster.TLS.Insecure = true
	}
	if super.ClusterType == "test" {
		// Add a second keepstore process.
		cluster.Services.Keepstore.InternalURLs[arvados.URL{Scheme: "http", Host: fmt.Sprintf("%s:%s", super.ListenHost, nextPort(super.ListenHost)), Path: "/"}] = arvados.ServiceInstance{}

		// Create a directory-backed volume for each keepstore
		// process.
		cluster.Volumes = map[string]arvados.Volume{}
		for url := range cluster.Services.Keepstore.InternalURLs {
			volnum := len(cluster.Volumes)
			datadir := fmt.Sprintf("%s/keep%d.data", super.tempdir, volnum)
			if _, err = os.Stat(datadir + "/."); err == nil {
			} else if !os.IsNotExist(err) {
				return err
			} else if err = os.Mkdir(datadir, 0755); err != nil {
				return err
			}
			cluster.Volumes[fmt.Sprintf(cluster.ClusterID+"-nyw5e-%015d", volnum)] = arvados.Volume{
				Driver:           "Directory",
				DriverParameters: json.RawMessage(fmt.Sprintf(`{"Root":%q}`, datadir)),
				AccessViaHosts: map[arvados.URL]arvados.VolumeAccess{
					url: {},
				},
			}
		}
	}
	if super.OwnTemporaryDatabase {
		cluster.PostgreSQL.Connection = arvados.PostgreSQLConnection{
			"client_encoding": "utf8",
			"host":            "localhost",
			"port":            nextPort(super.ListenHost),
			"dbname":          "arvados_test",
			"user":            "arvados",
			"password":        "insecure_arvados_test",
		}
	}

	cfg.Clusters[cluster.ClusterID] = *cluster
	return nil
}

func addrIsLocal(addr string) (bool, error) {
	return true, nil
	listener, err := net.Listen("tcp", addr)
	if err == nil {
		listener.Close()
		return true, nil
	} else if strings.Contains(err.Error(), "cannot assign requested address") {
		return false, nil
	} else {
		return false, err
	}
}

func randomHexString(chars int) string {
	b := make([]byte, chars/2)
	_, err := rand.Read(b)
	if err != nil {
		panic(err)
	}
	return fmt.Sprintf("%x", b)
}

func internalPort(svc arvados.Service) (string, error) {
	if len(svc.InternalURLs) > 1 {
		return "", errors.New("internalPort() doesn't work with multiple InternalURLs")
	}
	for u := range svc.InternalURLs {
		if _, p, err := net.SplitHostPort(u.Host); err != nil {
			return "", err
		} else if p != "" {
			return p, nil
		} else if u.Scheme == "https" {
			return "443", nil
		} else {
			return "80", nil
		}
	}
	return "", fmt.Errorf("service has no InternalURLs")
}

func externalPort(svc arvados.Service) (string, error) {
	if _, p, err := net.SplitHostPort(svc.ExternalURL.Host); err != nil {
		return "", err
	} else if p != "" {
		return p, nil
	} else if svc.ExternalURL.Scheme == "https" {
		return "443", nil
	} else {
		return "80", nil
	}
}

func availablePort(host string) (string, error) {
	ln, err := net.Listen("tcp", net.JoinHostPort(host, "0"))
	if err != nil {
		return "", err
	}
	defer ln.Close()
	_, port, err := net.SplitHostPort(ln.Addr().String())
	if err != nil {
		return "", err
	}
	return port, nil
}

// Try to connect to addr until it works, then close ch. Give up if
// ctx cancels.
func waitForConnect(ctx context.Context, addr string) error {
	dialer := net.Dialer{Timeout: time.Second}
	for ctx.Err() == nil {
		conn, err := dialer.DialContext(ctx, "tcp", addr)
		if err != nil {
			time.Sleep(time.Second / 10)
			continue
		}
		conn.Close()
		return nil
	}
	return ctx.Err()
}

func copyConfig(cfg *arvados.Config) *arvados.Config {
	pr, pw := io.Pipe()
	go func() {
		err := json.NewEncoder(pw).Encode(cfg)
		if err != nil {
			panic(err)
		}
		pw.Close()
	}()
	cfg2 := new(arvados.Config)
	err := json.NewDecoder(pr).Decode(cfg2)
	if err != nil {
		panic(err)
	}
	return cfg2
}

func watchConfig(ctx context.Context, logger logrus.FieldLogger, cfgPath string, prevcfg *arvados.Config, fn func()) {
	watcher, err := fsnotify.NewWatcher()
	if err != nil {
		logger.WithError(err).Error("fsnotify setup failed")
		return
	}
	defer watcher.Close()

	err = watcher.Add(cfgPath)
	if err != nil {
		logger.WithError(err).Error("fsnotify watcher failed")
		return
	}

	for {
		select {
		case <-ctx.Done():
			return
		case err, ok := <-watcher.Errors:
			if !ok {
				return
			}
			logger.WithError(err).Warn("fsnotify watcher reported error")
		case _, ok := <-watcher.Events:
			if !ok {
				return
			}
			for len(watcher.Events) > 0 {
				<-watcher.Events
			}
			loader := config.NewLoader(&bytes.Buffer{}, &logrus.Logger{Out: ioutil.Discard})
			loader.Path = cfgPath
			loader.SkipAPICalls = true
			cfg, err := loader.Load()
			if err != nil {
				logger.WithError(err).Warn("error reloading config file after change detected; ignoring new config for now")
			} else if reflect.DeepEqual(cfg, prevcfg) {
				logger.Debug("config file changed but is still DeepEqual to the existing config")
			} else {
				logger.Debug("config changed, notifying supervisor")
				fn()
				prevcfg = cfg
			}
		}
	}
}<|MERGE_RESOLUTION|>--- conflicted
+++ resolved
@@ -596,11 +596,7 @@
 				svc == &cluster.Services.Workbench1 {
 				svc.ExternalURL = arvados.URL{Scheme: "https", Host: fmt.Sprintf("%s:%s", super.ListenHost, nextPort(super.ListenHost)), Path: "/"}
 			} else if svc == &cluster.Services.Websocket {
-<<<<<<< HEAD
 				svc.ExternalURL = arvados.URL{Scheme: "wss", Host: fmt.Sprintf("%s:%s", super.ListenHost, nextPort(super.ListenHost)), Path: "/websocket"}
-=======
-				svc.ExternalURL = arvados.URL{Scheme: "wss", Host: fmt.Sprintf("%s:%s", super.ListenHost, nextPort(super.ListenHost)), Path: "/"}
->>>>>>> 8605bce9
 			}
 		}
 		if len(svc.InternalURLs) == 0 {
