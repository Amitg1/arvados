#!/usr/bin/env ruby

# == Synopsis
#
#  arv-run-pipeline-instance --template pipeline-template-uuid [options] [--] [parameters]
#  arv-run-pipeline-instance --instance pipeline-instance-uuid [options]
#
# Satisfy a pipeline template by finding or submitting a mapreduce job
# for each pipeline component.
#
# == Options
#
# [--template uuid] Use the specified pipeline template.
#
# [--template path] Load the pipeline template from the specified
#                   local file.
#
# [--instance uuid] Use the specified pipeline instance.
#
# [-n, --dry-run] Do not start any new jobs or wait for existing jobs
#                 to finish. Just find out whether jobs are finished,
#                 queued, or running for each component
#
# [--submit] Do not try to satisfy any components. Just
#                          create an instance, print its UUID to
#                          stdout, and exit.
#
# [--no-wait] Make only as much progress as possible without entering
#             a sleep/poll loop.
#
# [--no-reuse] Do not reuse existing jobs to satisfy pipeline
#              components. Submit a new job for every component.
#
# [--debug] Print extra debugging information on stderr.
#
# [--debug-level N] Increase amount of debugging information. Default
#                   1, possible range 0..3.
#
# [--status-text path] Print plain text status report to a file or
#                      fifo. Default: /dev/stdout
#
# [--status-json path] Print JSON status report to a file or
#                      fifo. Default: /dev/null
#
# == Parameters
#
# [param_name=param_value]
#
# [param_name param_value] Set (or override) the default value for
#                          every parameter with the given name.
#
# [component_name::param_name=param_value]
# [component_name::param_name param_value]
# [--component_name::param_name=param_value]
# [--component_name::param_name param_value] Set the value of a
#                                            parameter for a single
#                                            component.
#
class WhRunPipelineInstance
end

$application_version = 1.0

if RUBY_VERSION < '1.9.3' then
  abort <<-EOS
#{$0.gsub(/^\.\//,'')} requires Ruby version 1.9.3 or higher.
  EOS
end

$arvados_api_version = ENV['ARVADOS_API_VERSION'] || 'v1'
$arvados_api_host = ENV['ARVADOS_API_HOST'] or
  abort "#{$0}: fatal: ARVADOS_API_HOST environment variable not set."
$arvados_api_token = ENV['ARVADOS_API_TOKEN'] or
  abort "#{$0}: fatal: ARVADOS_API_TOKEN environment variable not set."

begin
  require 'arvados'
  require 'rubygems'
  require 'json'
  require 'pp'
  require 'trollop'
  require 'google/api_client'
rescue LoadError => l
  puts $:
  abort <<-EOS
#{$0}: fatal: #{l.message}
Some runtime dependencies may be missing.
Try: gem install arvados pp google-api-client json trollop
  EOS
end

def debuglog(message, verbosity=1)
  $stderr.puts "#{File.split($0).last} #{$$}: #{message}" if $debuglevel >= verbosity
end

module Kernel
  def suppress_warnings
    original_verbosity = $VERBOSE
    $VERBOSE = nil
    result = yield
    $VERBOSE = original_verbosity
    return result
  end
end

if $arvados_api_host.match /local/
  # You probably don't care about SSL certificate checks if you're
  # testing with a dev server.
  suppress_warnings { OpenSSL::SSL::VERIFY_PEER = OpenSSL::SSL::VERIFY_NONE }
end

class Google::APIClient
  def discovery_document(api, version)
    api = api.to_s
    return @discovery_documents["#{api}:#{version}"] ||=
      begin
        response = self.execute!(
                                 :http_method => :get,
                                 :uri => self.discovery_uri(api, version),
                                 :authenticated => false
                                 )
        response.body.class == String ? JSON.parse(response.body) : response.body
      end
  end
end


# Parse command line options (the kind that control the behavior of
# this program, that is, not the pipeline component parameters).

p = Trollop::Parser.new do
  version __FILE__
  opt(:dry_run,
      "Do not start any new jobs or wait for existing jobs to finish. Just find out whether jobs are finished, queued, or running for each component.",
      :type => :boolean,
      :short => :n)
  opt(:status_text,
      "Store plain text status in given file.",
      :short => :none,
      :type => :string,
      :default => '/dev/stdout')
  opt(:status_json,
      "Store json-formatted pipeline in given file.",
      :short => :none,
      :type => :string,
      :default => '/dev/null')
  opt(:no_wait,
      "Do not wait for jobs to finish. Just look up status, submit new jobs if needed, and exit.",
      :short => :none,
      :type => :boolean)
  opt(:no_reuse,
      "Do not reuse existing jobs to satisfy pipeline components. Submit a new job for every component.",
      :short => :none,
      :type => :boolean)
  opt(:debug,
      "Print extra debugging information on stderr.",
      :type => :boolean)
  opt(:debug_level,
      "Set debug verbosity level.",
      :short => :none,
      :type => :integer)
  opt(:template,
      "UUID of pipeline template, or path to local pipeline template file.",
      :short => :none,
      :type => :string)
  opt(:instance,
      "UUID of pipeline instance.",
      :short => :none,
      :type => :string)
  opt(:submit,
      "Do not try to satisfy any components. Just create a pipeline instance and output its UUID.",
      :short => :none,
      :type => :boolean)
  opt(:run_here,
      "Manage the pipeline in process.",
      :short => :none,
      :type => :boolean)
  stop_on [:'--']
end
$options = Trollop::with_standard_exception_handling p do
  p.parse ARGV
end
$debuglevel = $options[:debug_level] || ($options[:debug] && 1) || 0

if $options[:instance]
  if $options[:template] or $options[:submit]
    abort "#{$0}: syntax error: --instance cannot be combined with --template or --submit."
  end
elsif not $options[:template]
  abort "#{$0}: syntax error: you must supply a --template or --instance."
end

if $options[:run_here] == $options[:submit]
  abort "#{$0}: syntax error: you must supply either --run-here or --submit."
end

# Suppress SSL certificate checks if ARVADOS_API_HOST_INSECURE

module Kernel
  def suppress_warnings
    original_verbosity = $VERBOSE
    $VERBOSE = nil
    result = yield
    $VERBOSE = original_verbosity
    return result
  end
end

if ENV['ARVADOS_API_HOST_INSECURE']
  suppress_warnings { OpenSSL::SSL::VERIFY_PEER = OpenSSL::SSL::VERIFY_NONE }
end

# Set up the API client.

$client ||= Google::APIClient.
  new(:host => $arvados_api_host,
      :application_name => File.split($0).last,
      :application_version => $application_version.to_s)
$arvados = $client.discovered_api('arvados', $arvados_api_version)
$arv = Arvados.new api_version: 'v1'


class PipelineInstance
  def self.find(uuid)
    result = $client.execute(:api_method => $arvados.pipeline_instances.get,
                             :parameters => {
                               :uuid => uuid
                             },
                             :body => {
                               :api_token => ENV['ARVADOS_API_TOKEN']
                             },
                             :authenticated => false)
    j = JSON.parse result.body, :symbolize_names => true
    unless j.is_a? Hash and j[:uuid]
      debuglog "Failed to get pipeline_instance: #{j[:errors] rescue nil}", 0
      nil
    else
      debuglog "Retrieved pipeline_instance #{j[:uuid]}"
      self.new(j)
    end
  end
  def self.create(attributes)
    result = $client.execute(:api_method => $arvados.pipeline_instances.create,
                             :body => {
                               :api_token => ENV['ARVADOS_API_TOKEN'],
                               :pipeline_instance => attributes
                             },
                             :authenticated => false)
    j = JSON.parse result.body, :symbolize_names => true
    unless j.is_a? Hash and j[:uuid]
      abort "Failed to create pipeline_instance: #{j[:errors] rescue nil} #{j.inspect}"
    end
    debuglog "Created pipeline instance: #{j[:uuid]}"
    self.new(j)
  end
  def save
    result = $client.execute(:api_method => $arvados.pipeline_instances.update,
                             :parameters => {
                               :uuid => @pi[:uuid]
                             },
                             :body => {
                               :api_token => ENV['ARVADOS_API_TOKEN'],
                               :pipeline_instance => @attributes_to_update.to_json
                             },
                             :authenticated => false)
    j = JSON.parse result.body, :symbolize_names => true
    unless j.is_a? Hash and j[:uuid]
      debuglog "Failed to save pipeline_instance: #{j[:errors] rescue nil}", 0
      nil
    else
      @attributes_to_update = {}
      @pi = j
    end
  end
  def []=(x,y)
    @attributes_to_update[x] = y
    @pi[x] = y
  end
  def [](x)
    @pi[x]
  end
  protected
  def initialize(j)
    @attributes_to_update = {}
    @pi = j
  end
end

class JobCache
  def self.get(uuid)
    @cache ||= {}
    result = $client.execute(:api_method => $arvados.jobs.get,
                             :parameters => {
                               :api_token => ENV['ARVADOS_API_TOKEN'],
                               :uuid => uuid
                             },
                             :authenticated => false)
    @cache[uuid] = JSON.parse result.body, :symbolize_names => true
  end
  def self.where(conditions)
    result = $client.execute(:api_method => $arvados.jobs.list,
                             :parameters => {
                               :api_token => ENV['ARVADOS_API_TOKEN'],
                               :limit => 10000,
                               :where => conditions.to_json
                             },
                             :authenticated => false)
    list = JSON.parse result.body, :symbolize_names => true
    if list and list[:items].is_a? Array
      list[:items]
    else
      []
    end
  end
  def self.create(attributes)
    @cache ||= {}
    result = $client.execute(:api_method => $arvados.jobs.create,
                             :parameters => {
                               :api_token => ENV['ARVADOS_API_TOKEN'],
                               :job => attributes.to_json
                             },
                             :authenticated => false)
    j = JSON.parse result.body, :symbolize_names => true
    if j.is_a? Hash and j[:uuid]
      @cache[j[:uuid]] = j
    else
      debuglog "create job: #{j[:errors] rescue nil} with attribute #{attributes}", 0
      nil
    end
  end
end

class WhRunPipelineInstance
  attr_reader :instance

  def initialize(_options)
    @options = _options
  end

  def fetch_template(template)
    if template.match /[^-0-9a-z]/
      # Doesn't look like a uuid -- use it as a filename.
      @template = JSON.parse File.read(template), :symbolize_names => true
      if !@template[:components]
        abort ("#{$0}: Template loaded from #{template} " +
               "does not have a \"components\" key")
      end
    else
      result = $client.execute(:api_method => $arvados.pipeline_templates.get,
                               :parameters => {
                                 :api_token => ENV['ARVADOS_API_TOKEN'],
                                 :uuid => template
                               },
                               :authenticated => false)
      @template = JSON.parse result.body, :symbolize_names => true
      if !@template[:uuid]
        abort "#{$0}: fatal: failed to retrieve pipeline template #{template} #{@template[:errors].inspect rescue nil}"
      end
    end
    self
  end

  def fetch_instance(instance_uuid)
    @instance = PipelineInstance.find(instance_uuid)
    @template = @instance
    self
  end

  def apply_parameters(params_args)
    params_args.shift if params_args[0] == '--'
    params = {}
    while !params_args.empty?
      if (re = params_args[0].match /^(--)?([^-].*?)=(.+)/)
        params[re[2]] = re[3]
        params_args.shift
      elsif params_args.size > 1
        param = params_args.shift.sub /^--/, ''
        params[param] = params_args.shift
      else
        abort "Syntax error: I do not know what to do with arg \"#{params_args[0]}\""
      end
    end

    @components = @template[:components].dup

    errors = []
    @components.each do |componentname, component|
      component[:script_parameters].each do |parametername, parameter|
        parameter = { :value => parameter } unless parameter.is_a? Hash
        value =
          (params["#{componentname}::#{parametername}"] ||
           parameter[:value] ||
           (parameter[:output_of].nil? &&
            (params[parametername.to_s] ||
             parameter[:default])) ||
           nil)
        if value.nil? and
            ![false,'false',0,'0'].index parameter[:required]
          if parameter[:output_of]
            next
          end
          errors << [componentname, parametername, "required parameter is missing"]
        end
        debuglog "parameter #{componentname}::#{parametername} == #{value}"
        component[:script_parameters][parametername] = value
      end
    end
    if !errors.empty?
      abort "Errors:\n#{errors.collect { |c,p,e| "#{c}::#{p} - #{e}\n" }.join ""}"
    end
    debuglog "options=" + @options.pretty_inspect
    self
  end

  def setup_instance
    @instance ||= PipelineInstance.
      create(:components => @components,
             :pipeline_template_uuid => @template[:uuid],
             :active => true)
    self
  end

  def run
    moretodo = true
    while moretodo
      moretodo = false
      @components.each do |cname, c|
        job = nil
<<<<<<< HEAD
        c_already_finished = (c[:job] &&
                              c[:job][:uuid] &&
                              !c[:job][:success].nil?)
        if !c[:job] and
            c[:script_parameters].select { |pname, p| p.is_a? Hash }.empty?
          # Job is fully specified (all parameter values are present) but
          # no particular job has been found.

          debuglog "component #{cname} ready to satisfy."

          c.delete :wait
          second_place_job = nil # satisfies component, but not finished yet

          (@options[:no_reuse] ? [] : JobCache.
           where(script: c[:script],
                 script_parameters: c[:script_parameters],
                 script_version_descends_from: c[:script_version])
           ).each do |candidate_job|
            candidate_params_downcase = Hash[candidate_job[:script_parameters].
                                             map { |k,v| [k.downcase,v] }]
            c_params_downcase = Hash[c[:script_parameters].
                                     map { |k,v| [k.downcase,v] }]

            debuglog "component #{cname} considering job #{candidate_job[:uuid]} version #{candidate_job[:script_version]} parameters #{candidate_params_downcase.inspect}", 3

            unless candidate_params_downcase == c_params_downcase
              next
            end

            if c[:script_version] !=
                candidate_job[:script_version][0,c[:script_version].length]
              debuglog "component #{cname} would be satisfied by job #{candidate_job[:uuid]} if script_version matched.", 2
              next
            end
=======
>>>>>>> 736c7c62

        if !c[:job] and
            c[:script_parameters].select { |pname, p| p.is_a? Hash and p[:output_of]}.empty?
          # No job yet associated with this component and is component inputs
          # are fully specified (any output_of script_parameters are resolved
          # to real value)
          job = JobCache.create({:script => c[:script],
                            :script_parameters => c[:script_parameters],
                            :script_version => c[:script_version],
                            :repository => c[:repository],
                            :minimum_script_version => c[:minimum_script_version],
                            :exclude_script_versions => c[:exclude_minimum_script_versions],
                            :nondeterministic => c[:nondeterministic],
                            :no_reuse => @options[:no_reuse]})
          if job
            debuglog "component #{cname} new job #{job[:uuid]}"
            c[:job] = job
          else
            debuglog "component #{cname} new job failed"
          end
<<<<<<< HEAD
          if not c[:job]
            debuglog "component #{cname} not satisfied by any existing job."
            if !@options[:dry_run]
              debuglog "component #{cname} new job."
              job = JobCache.create(:script => c[:script],
                                    :script_parameters => c[:script_parameters],
                                    :runtime_constraints => c[:runtime_constraints] || {},
                                    :script_version => c[:script_version] || 'master',
                                    :output_is_persistent => c[:output_is_persistent] || false)
              if job
                debuglog "component #{cname} new job #{job[:uuid]}"
                c[:job] = job
              else
                debuglog "component #{cname} new job failed"
              end
            end
          end
        else
          c[:wait] = true
=======
>>>>>>> 736c7c62
        end

        if c[:job] and c[:job][:uuid]
          if (c[:job][:running] or
              not (c[:job][:finished_at] or c[:job][:cancelled_at]))
            # Job is running so update copy of job record
            c[:job] = JobCache.get(c[:job][:uuid])            
          end

          if c[:job][:success]
            # Populate script_parameters of other components waiting for
            # this job
            @components.each do |c2name, c2|
              c2[:script_parameters].each do |pname, p|
                if p.is_a? Hash and p[:output_of] == cname.to_s
                  debuglog "parameter #{c2name}::#{pname} == #{c[:job][:output]}"
                  c2[:script_parameters][pname] = c[:job][:output]
                  moretodo = true
                end
              end
            end
            unless c_already_finished
              if c[:output_is_persistent]
                # This is my first time discovering that the job
                # succeeded. I need to make sure a resources/wants
                # link is in place to protect the output from garbage
                # collection. (Normally Crunch does this for me, but
                # here I might be reusing the output of someone else's
                # job and I need to make sure it's understood that the
                # output is valuable to me, too.)
                wanted = c[:job][:output]
                debuglog "checking for existing persistence link for #{wanted}"
                @my_user_uuid ||= $arv.user.current[:uuid]
                links = $arv.link.list(limit: 1,
                                       filters:
                                       [%w(link_class = resources),
                                        %w(name = wants),
                                        %w(tail_uuid =) + [@my_user_uuid],
                                        %w(head_uuid =) + [wanted]
                                       ])[:items]
                if links.any?
                  debuglog "link already exists, uuid #{links.first[:uuid]}"
                else
                  newlink = $arv.link.create link: \
                  {
                    link_class: 'resources',
                    name: 'wants',
                    tail_kind: 'arvados#user',
                    tail_uuid: @my_user_uuid,
                    head_kind: 'arvados#collection',
                    head_uuid: wanted
                  }
                  debuglog "added link, uuid #{newlink[:uuid]}"
                end
              end
            end
          elsif c[:job][:running] ||
              (!c[:job][:started_at] && !c[:job][:cancelled_at])
            # Job is still running
            moretodo = true
          elsif c[:job][:cancelled_at]
            debuglog "component #{cname} job #{c[:job][:uuid]} cancelled."
          end
        end
      end
      @instance[:components] = @components
      @instance[:active] = moretodo
      report_status

      if @options[:no_wait]
        moretodo = false
      end

      if moretodo
        begin
          sleep 10
        rescue Interrupt
          debuglog "interrupt", 0
          abort
        end
      end
    end

    ended = 0
    succeeded = 0
    failed = 0
    @components.each do |cname, c|
      if c[:job]
        if c[:job][:finished_at]
          ended += 1
          if c[:job][:success] == true
            succeeded += 1
          elsif c[:job][:success] == false
            failed += 1
          end
        end
      end
    end
    
    if ended == @components.length or failed > 0
      @instance[:active] = false
      @instance[:success] = (succeeded == @components.length)
    end

    @instance.save
  end

  def cleanup
    if @instance
      @instance[:active] = false
      @instance.save
    end
  end

  def uuid
    @instance[:uuid]
  end

  protected

  def report_status
    @instance.save

    if @options[:status_json] != '/dev/null'
      File.open(@options[:status_json], 'w') do |f|
        f.puts @components.pretty_inspect
      end
    end

    if @options[:status_text] != '/dev/null'
      File.open(@options[:status_text], 'w') do |f|
        f.puts ""
        f.puts "#{Time.now} -- pipeline_instance #{@instance[:uuid]}"
        namewidth = @components.collect { |cname, c| cname.size }.max
        @components.each do |cname, c|
          jstatus = if !c[:job]
                      "-"
                    elsif c[:job][:running]
                      "#{c[:job][:tasks_summary].inspect}"
                    elsif c[:job][:success]
                      c[:job][:output]
                    elsif c[:job][:cancelled_at]
                      "cancelled #{c[:job][:cancelled_at]}"
                    elsif c[:job][:finished_at]
                      "failed #{c[:job][:finished_at]}"
                    elsif c[:job][:started_at]
                      "started #{c[:job][:started_at]}"
                    else
                      "queued #{c[:job][:created_at]}"
                    end
          f.puts "#{cname.to_s.ljust namewidth} #{c[:job] ? c[:job][:uuid] : '-'.ljust(27)} #{jstatus}"
        end
      end
    end
  end
end

runner = WhRunPipelineInstance.new($options)
begin
  if $options[:template]
    runner.fetch_template($options[:template])
  else
    runner.fetch_instance($options[:instance])
  end
  runner.apply_parameters(p.leftovers)
  runner.setup_instance
  if $options[:submit]
    runner.instance.save
    puts runner.instance[:uuid]
  else
    runner.run
  end
rescue Exception => e
  runner.cleanup
  raise e
end<|MERGE_RESOLUTION|>--- conflicted
+++ resolved
@@ -426,44 +426,9 @@
       moretodo = false
       @components.each do |cname, c|
         job = nil
-<<<<<<< HEAD
         c_already_finished = (c[:job] &&
                               c[:job][:uuid] &&
                               !c[:job][:success].nil?)
-        if !c[:job] and
-            c[:script_parameters].select { |pname, p| p.is_a? Hash }.empty?
-          # Job is fully specified (all parameter values are present) but
-          # no particular job has been found.
-
-          debuglog "component #{cname} ready to satisfy."
-
-          c.delete :wait
-          second_place_job = nil # satisfies component, but not finished yet
-
-          (@options[:no_reuse] ? [] : JobCache.
-           where(script: c[:script],
-                 script_parameters: c[:script_parameters],
-                 script_version_descends_from: c[:script_version])
-           ).each do |candidate_job|
-            candidate_params_downcase = Hash[candidate_job[:script_parameters].
-                                             map { |k,v| [k.downcase,v] }]
-            c_params_downcase = Hash[c[:script_parameters].
-                                     map { |k,v| [k.downcase,v] }]
-
-            debuglog "component #{cname} considering job #{candidate_job[:uuid]} version #{candidate_job[:script_version]} parameters #{candidate_params_downcase.inspect}", 3
-
-            unless candidate_params_downcase == c_params_downcase
-              next
-            end
-
-            if c[:script_version] !=
-                candidate_job[:script_version][0,c[:script_version].length]
-              debuglog "component #{cname} would be satisfied by job #{candidate_job[:uuid]} if script_version matched.", 2
-              next
-            end
-=======
->>>>>>> 736c7c62
-
         if !c[:job] and
             c[:script_parameters].select { |pname, p| p.is_a? Hash and p[:output_of]}.empty?
           # No job yet associated with this component and is component inputs
@@ -476,35 +441,14 @@
                             :minimum_script_version => c[:minimum_script_version],
                             :exclude_script_versions => c[:exclude_minimum_script_versions],
                             :nondeterministic => c[:nondeterministic],
-                            :no_reuse => @options[:no_reuse]})
+                            :no_reuse => @options[:no_reuse],
+                            :output_is_persistent => c[:output_is_persistent] || false})
           if job
             debuglog "component #{cname} new job #{job[:uuid]}"
             c[:job] = job
           else
             debuglog "component #{cname} new job failed"
           end
-<<<<<<< HEAD
-          if not c[:job]
-            debuglog "component #{cname} not satisfied by any existing job."
-            if !@options[:dry_run]
-              debuglog "component #{cname} new job."
-              job = JobCache.create(:script => c[:script],
-                                    :script_parameters => c[:script_parameters],
-                                    :runtime_constraints => c[:runtime_constraints] || {},
-                                    :script_version => c[:script_version] || 'master',
-                                    :output_is_persistent => c[:output_is_persistent] || false)
-              if job
-                debuglog "component #{cname} new job #{job[:uuid]}"
-                c[:job] = job
-              else
-                debuglog "component #{cname} new job failed"
-              end
-            end
-          end
-        else
-          c[:wait] = true
-=======
->>>>>>> 736c7c62
         end
 
         if c[:job] and c[:job][:uuid]
