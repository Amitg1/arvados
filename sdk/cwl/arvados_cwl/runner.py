--- conflicted
+++ resolved
@@ -80,13 +80,8 @@
                            name=name)
 
     def setloc(p):
-<<<<<<< HEAD
-        if not p["location"].startswith("keep:"):
-            p["location"] = mapper.mapper(p["location"]).resolved
-=======
-        if not p["location"].startswith("_:"):
+        if not p["location"].startswith("_:") and not p["location"].startswith("keep:"):
             p["location"] = mapper.mapper(p["location"]).target
->>>>>>> c858ed39
     adjustFileObjs(workflowobj, setloc)
     adjustDirObjs(workflowobj, setloc)
 
