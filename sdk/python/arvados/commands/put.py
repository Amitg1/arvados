#!/usr/bin/env python

# TODO:
# --md5sum - display md5 of each file as read from disk

import apiclient.errors
import argparse
import arvados
import base64
import datetime
import errno
import fcntl
import hashlib
import json
import os
import pwd
import signal
import socket
import sys
import tempfile

import arvados.commands._util as arv_cmd

CAUGHT_SIGNALS = [signal.SIGINT, signal.SIGQUIT, signal.SIGTERM]
api_client = None

upload_opts = argparse.ArgumentParser(add_help=False)

upload_opts.add_argument('paths', metavar='path', type=str, nargs='*',
                    help="""
Local file or directory. Default: read from standard input.
""")

upload_opts.add_argument('--max-manifest-depth', type=int, metavar='N',
                    default=-1, help="""
Maximum depth of directory tree to represent in the manifest
structure. A directory structure deeper than this will be represented
as a single stream in the manifest. If N=0, the manifest will contain
a single stream. Default: -1 (unlimited), i.e., exactly one manifest
stream per filesystem directory that contains files.
""")

upload_opts.add_argument('--project-uuid', metavar='UUID', help="""
Store the collection in the specified project, instead of your Home
project.
""")

upload_opts.add_argument('--name', help="""
Save the collection with the specified name, rather than the default
generic name "Saved at {time} by {username}@{host}".
""")

_group = upload_opts.add_mutually_exclusive_group()

_group.add_argument('--as-stream', action='store_true', dest='stream',
                   help="""
Synonym for --stream.
""")

_group.add_argument('--stream', action='store_true',
                   help="""
Store the file content and display the resulting manifest on
stdout. Do not write the manifest to Keep or save a Collection object
in Arvados.
""")

_group.add_argument('--as-manifest', action='store_true', dest='manifest',
                   help="""
Synonym for --manifest.
""")

_group.add_argument('--in-manifest', action='store_true', dest='manifest',
                   help="""
Synonym for --manifest.
""")

_group.add_argument('--manifest', action='store_true',
                   help="""
Store the file data and resulting manifest in Keep, save a Collection
object in Arvados, and display the manifest locator (Collection uuid)
on stdout. This is the default behavior.
""")

_group.add_argument('--as-raw', action='store_true', dest='raw',
                   help="""
Synonym for --raw.
""")

_group.add_argument('--raw', action='store_true',
                   help="""
Store the file content and display the data block locators on stdout,
separated by commas, with a trailing newline. Do not store a
manifest.
""")

upload_opts.add_argument('--use-filename', type=str, default=None,
                    dest='filename', help="""
Synonym for --filename.
""")

upload_opts.add_argument('--filename', type=str, default=None,
                    help="""
Use the given filename in the manifest, instead of the name of the
local file. This is useful when "-" or "/dev/stdin" is given as an
input file. It can be used only if there is exactly one path given and
it is not a directory. Implies --manifest.
""")

run_opts = argparse.ArgumentParser(add_help=False)
_group = run_opts.add_mutually_exclusive_group()
_group.add_argument('--progress', action='store_true',
                   help="""
Display human-readable progress on stderr (bytes and, if possible,
percentage of total data size). This is the default behavior when
stderr is a tty.
""")

_group.add_argument('--no-progress', action='store_true',
                   help="""
Do not display human-readable progress on stderr, even if stderr is a
tty.
""")

_group.add_argument('--batch-progress', action='store_true',
                   help="""
Display machine-readable progress on stderr (bytes and, if known,
total data size).
""")

_group = run_opts.add_mutually_exclusive_group()
_group.add_argument('--resume', action='store_true', default=True,
                   help="""
Continue interrupted uploads from cached state (default).
""")
_group.add_argument('--no-resume', action='store_false', dest='resume',
                   help="""
Do not continue interrupted uploads from cached state.
""")

arg_parser = argparse.ArgumentParser(
    description='Copy data from the local filesystem to Keep.',
    parents=[upload_opts, run_opts])

def parse_arguments(arguments):
    args = arg_parser.parse_args(arguments)

    if len(args.paths) == 0:
        args.paths += ['/dev/stdin']

    if len(args.paths) != 1 or os.path.isdir(args.paths[0]):
        if args.filename:
            arg_parser.error("""
    --filename argument cannot be used when storing a directory or
    multiple files.
    """)

    # Turn on --progress by default if stderr is a tty.
    if (not (args.batch_progress or args.no_progress)
        and os.isatty(sys.stderr.fileno())):
        args.progress = True

    if args.paths == ['-']:
        args.paths = ['/dev/stdin']
        if not args.filename:
            args.filename = '-'

    return args

class ResumeCacheConflict(Exception):
    pass


class ResumeCache(object):
    CACHE_DIR = '.cache/arvados/arv-put'

    def __init__(self, file_spec):
        self.cache_file = open(file_spec, 'a+')
        self._lock_file(self.cache_file)
        self.filename = self.cache_file.name

    @classmethod
    def make_path(cls, args):
        md5 = hashlib.md5()
        md5.update(arvados.config.get('ARVADOS_API_HOST', '!nohost'))
        realpaths = sorted(os.path.realpath(path) for path in args.paths)
        md5.update('\0'.join(realpaths))
        if any(os.path.isdir(path) for path in realpaths):
            md5.update(str(max(args.max_manifest_depth, -1)))
        elif args.filename:
            md5.update(args.filename)
        return os.path.join(
            arv_cmd.make_home_conf_dir(cls.CACHE_DIR, 0o700, 'raise'),
            md5.hexdigest())

    def _lock_file(self, fileobj):
        try:
            fcntl.flock(fileobj, fcntl.LOCK_EX | fcntl.LOCK_NB)
        except IOError:
            raise ResumeCacheConflict("{} locked".format(fileobj.name))

    def load(self):
        self.cache_file.seek(0)
        return json.load(self.cache_file)

    def save(self, data):
        try:
            new_cache_fd, new_cache_name = tempfile.mkstemp(
                dir=os.path.dirname(self.filename))
            self._lock_file(new_cache_fd)
            new_cache = os.fdopen(new_cache_fd, 'r+')
            json.dump(data, new_cache)
            os.rename(new_cache_name, self.filename)
        except (IOError, OSError, ResumeCacheConflict) as error:
            try:
                os.unlink(new_cache_name)
            except NameError:  # mkstemp failed.
                pass
        else:
            self.cache_file.close()
            self.cache_file = new_cache

    def close(self):
        self.cache_file.close()

    def destroy(self):
        try:
            os.unlink(self.filename)
        except OSError as error:
            if error.errno != errno.ENOENT:  # That's what we wanted anyway.
                raise
        self.close()

    def restart(self):
        self.destroy()
        self.__init__(self.filename)


class ArvPutCollectionWriter(arvados.ResumableCollectionWriter):
    STATE_PROPS = (arvados.ResumableCollectionWriter.STATE_PROPS +
                   ['bytes_written', '_seen_inputs'])

    def __init__(self, cache=None, reporter=None, bytes_expected=None,
                 api_client=None):
        self.bytes_written = 0
        self._seen_inputs = []
        self.cache = cache
        self.reporter = reporter
        self.bytes_expected = bytes_expected
        super(ArvPutCollectionWriter, self).__init__(api_client)

    @classmethod
    def from_cache(cls, cache, reporter=None, bytes_expected=None):
        try:
            state = cache.load()
            state['_data_buffer'] = [base64.decodestring(state['_data_buffer'])]
            writer = cls.from_state(state, cache, reporter, bytes_expected)
        except (TypeError, ValueError,
                arvados.errors.StaleWriterStateError) as error:
            return cls(cache, reporter, bytes_expected)
        else:
            return writer

    def cache_state(self):
        if self.cache is None:
            return
        state = self.dump_state()
        # Transform attributes for serialization.
        for attr, value in state.items():
            if attr == '_data_buffer':
                state[attr] = base64.encodestring(''.join(value))
            elif hasattr(value, 'popleft'):
                state[attr] = list(value)
        self.cache.save(state)

    def report_progress(self):
        if self.reporter is not None:
            self.reporter(self.bytes_written, self.bytes_expected)

    def flush_data(self):
        start_buffer_len = self._data_buffer_len
        start_block_count = self.bytes_written / self.KEEP_BLOCK_SIZE
        super(ArvPutCollectionWriter, self).flush_data()
        if self._data_buffer_len < start_buffer_len:  # We actually PUT data.
            self.bytes_written += (start_buffer_len - self._data_buffer_len)
            self.report_progress()
            if (self.bytes_written / self.KEEP_BLOCK_SIZE) > start_block_count:
                self.cache_state()

    def _record_new_input(self, input_type, source_name, dest_name):
        # The key needs to be a list because that's what we'll get back
        # from JSON deserialization.
        key = [input_type, source_name, dest_name]
        if key in self._seen_inputs:
            return False
        self._seen_inputs.append(key)
        return True

    def write_file(self, source, filename=None):
        if self._record_new_input('file', source, filename):
            super(ArvPutCollectionWriter, self).write_file(source, filename)

    def write_directory_tree(self,
                             path, stream_name='.', max_manifest_depth=-1):
        if self._record_new_input('directory', path, stream_name):
            super(ArvPutCollectionWriter, self).write_directory_tree(
                path, stream_name, max_manifest_depth)


def expected_bytes_for(pathlist):
    # Walk the given directory trees and stat files, adding up file sizes,
    # so we can display progress as percent
    bytesum = 0
    for path in pathlist:
        if os.path.isdir(path):
            for filename in arvados.util.listdir_recursive(path):
                bytesum += os.path.getsize(os.path.join(path, filename))
        elif not os.path.isfile(path):
            return None
        else:
            bytesum += os.path.getsize(path)
    return bytesum

_machine_format = "{} {}: {{}} written {{}} total\n".format(sys.argv[0],
                                                            os.getpid())
def machine_progress(bytes_written, bytes_expected):
    return _machine_format.format(
        bytes_written, -1 if (bytes_expected is None) else bytes_expected)

def human_progress(bytes_written, bytes_expected):
    if bytes_expected:
        return "\r{}M / {}M {:.1%} ".format(
            bytes_written >> 20, bytes_expected >> 20,
            float(bytes_written) / bytes_expected)
    else:
        return "\r{} ".format(bytes_written)

def progress_writer(progress_func, outfile=sys.stderr):
    def write_progress(bytes_written, bytes_expected):
        outfile.write(progress_func(bytes_written, bytes_expected))
    return write_progress

def exit_signal_handler(sigcode, frame):
    sys.exit(-sigcode)

def check_project_exists(project_uuid):
    try:
        api_client.groups().get(uuid=project_uuid).execute()
    except (apiclient.errors.Error, arvados.errors.NotFoundError) as error:
        raise ValueError("Project {} not found ({})".format(project_uuid,
                                                            error))
    else:
        return True

def prep_project_link(args, stderr, project_exists=check_project_exists):
    # Given the user's command line arguments, return a dictionary with data
    # to create the desired project link for this Collection, or None.
    # Raises ValueError if the arguments request something impossible.
    making_collection = not (args.raw or args.stream)
    if not making_collection:
        if args.name or args.project_uuid:
            raise ValueError("Requested a Link without creating a Collection")
        return None
    link = {'tail_uuid': args.project_uuid,
            'link_class': 'name',
            'name': args.name}
    if not link['tail_uuid']:
        link['tail_uuid'] = api_client.users().current().execute()['uuid']
    elif not project_exists(link['tail_uuid']):
        raise ValueError("Project {} not found".format(args.project_uuid))
    if not link['name']:
        link['name'] = "Saved at {} by {}@{}".format(
            datetime.datetime.utcnow().strftime("%Y-%m-%d %H:%M:%S UTC"),
            pwd.getpwuid(os.getuid()).pw_name,
            socket.gethostname())
        stderr.write(
            "arv-put: No --name specified. Saving as \"%s\"\n" % link['name'])
    link['owner_uuid'] = link['tail_uuid']
    return link

def create_project_link(locator, link):
    link['head_uuid'] = locator
    return api_client.links().create(body=link).execute()

def main(arguments=None, stdout=sys.stdout, stderr=sys.stderr):
    global api_client
    if api_client is None:
        api_client = arvados.api('v1')
    status = 0

    args = parse_arguments(arguments)
    try:
        project_link = prep_project_link(args, stderr)
    except ValueError as error:
        print >>stderr, "arv-put: {}.".format(error)
        sys.exit(2)

    if args.progress:
        reporter = progress_writer(human_progress)
    elif args.batch_progress:
        reporter = progress_writer(machine_progress)
    else:
        reporter = None
    bytes_expected = expected_bytes_for(args.paths)

    resume_cache = None
    if args.resume:
        try:
            resume_cache = ResumeCache(ResumeCache.make_path(args))
        except (IOError, OSError, ValueError):
            pass  # Couldn't open cache directory/file.  Continue without it.
        except ResumeCacheConflict:
            print >>stderr, "\n".join([
                "arv-put: Another process is already uploading this data.",
                "         Use --no-resume if this is really what you want."])
            sys.exit(1)

    if resume_cache is None:
        writer = ArvPutCollectionWriter(resume_cache, reporter, bytes_expected)
    else:
        writer = ArvPutCollectionWriter.from_cache(
            resume_cache, reporter, bytes_expected)

    # Install our signal handler for each code in CAUGHT_SIGNALS, and save
    # the originals.
    orig_signal_handlers = {sigcode: signal.signal(sigcode, exit_signal_handler)
                            for sigcode in CAUGHT_SIGNALS}

    if writer.bytes_written > 0:  # We're resuming a previous upload.
        print >>stderr, "\n".join([
                "arv-put: Resuming previous upload from last checkpoint.",
                "         Use the --no-resume option to start over."])

    writer.report_progress()
    writer.do_queued_work()  # Do work resumed from cache.
    for path in args.paths:  # Copy file data to Keep.
        if os.path.isdir(path):
            writer.write_directory_tree(
                path, max_manifest_depth=args.max_manifest_depth)
        else:
            writer.start_new_stream()
            writer.write_file(path, args.filename or os.path.basename(path))
    writer.finish_current_stream()

    if args.progress:  # Print newline to split stderr from stdout for humans.
        print >>stderr

    if args.stream:
        output = writer.manifest_text()
    elif args.raw:
        output = ','.join(writer.data_locators())
    else:
        # Register the resulting collection in Arvados.
        collection = api_client.collections().create(
            body={
                'manifest_text': writer.manifest_text(),
                'owner_uuid': project_link['tail_uuid']
                },
            ).execute()

        output = collection['uuid']
        if project_link is not None:
            # Update collection name
            try:
                if 'name' in collection:
                    arvados.api().collections().update(uuid=output,
<<<<<<< HEAD
                                                       body={"owner_uuid": project_link["tail_uuid"],
                                                             "name": project_link["name"]}).execute()
=======
                                                       body={"name": project_link["name"]}).execute()
>>>>>>> e8670f2a
                else:
                    create_project_link(output, project_link)
            except apiclient.errors.Error as error:
                print >>stderr, (
                    "arv-put: Error adding Collection to project: {}.".format(
                        error))
                status = 1

    # Print the locator (uuid) of the new collection.
    stdout.write(output)
    if not output.endswith('\n'):
        stdout.write('\n')

    for sigcode, orig_handler in orig_signal_handlers.items():
        signal.signal(sigcode, orig_handler)

    if status != 0:
        sys.exit(status)

    if resume_cache is not None:
        resume_cache.destroy()

    return output

if __name__ == '__main__':
    main()<|MERGE_RESOLUTION|>--- conflicted
+++ resolved
@@ -463,12 +463,8 @@
             try:
                 if 'name' in collection:
                     arvados.api().collections().update(uuid=output,
-<<<<<<< HEAD
                                                        body={"owner_uuid": project_link["tail_uuid"],
                                                              "name": project_link["name"]}).execute()
-=======
-                                                       body={"name": project_link["name"]}).execute()
->>>>>>> e8670f2a
                 else:
                     create_project_link(output, project_link)
             except apiclient.errors.Error as error:
