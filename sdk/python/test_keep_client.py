--- conflicted
+++ resolved
@@ -77,22 +77,14 @@
                          blob_str,
                          'wrong content from Keep.get(md5(<binarydata>))')
 
-<<<<<<< HEAD
 class KeepPermissionTestCase(unittest.TestCase):
     @classmethod
     def setUpClass(cls):
-=======
-
-class KeepProxyTestCase(unittest.TestCase):
-    @classmethod
-    def setUpClass(cls):
-        super(KeepProxyTestCase, cls).setUpClass()
->>>>>>> c61379a9
-        try:
-            del os.environ['KEEP_LOCAL_STORE']
-        except KeyError:
-            pass
-<<<<<<< HEAD
+        try:
+            del os.environ['KEEP_LOCAL_STORE']
+        except KeyError:
+            pass
+
         run_test_server.run()
         run_test_server.run_keep(blob_signing_key='abcdefghijk0123456789',
                                  enforce_permissions=True)
@@ -206,7 +198,17 @@
         self.assertEqual(arvados.Keep.get("acbd18db4cc2f85cedef654fccc4a4d8"),
                          'foo',
                          'wrong content from Keep.get(md5("foo"))')
-=======
+
+
+class KeepProxyTestCase(unittest.TestCase):
+    @classmethod
+    def setUpClass(cls):
+        super(KeepProxyTestCase, cls).setUpClass()
+
+        try:
+            del os.environ['KEEP_LOCAL_STORE']
+        except KeyError:
+            pass
 
         os.environ["ARVADOS_KEEP_PROXY"] = ""
         os.environ["ARVADOS_EXTERNAL_CLIENT"] = ""
@@ -216,7 +218,7 @@
         arvados.keep.global_client_object = None
         arvados.config._settings = None
         run_test_server.run_keep_proxy("admin")
-        cls.arvados_keep_proxy = os.environ["ARVADOS_KEEP_PROXY"]
+        KeepProxyTestCase.arvados_keep_proxy = arvados.config.get("ARVADOS_KEEP_PROXY")
 
     @classmethod
     def tearDownClass(cls):
@@ -228,8 +230,10 @@
     def test_KeepProxyTest1(self):
         # Will use ARVADOS_KEEP_PROXY environment variable that is set by
         # run_keep_proxy() in setUpClass()
+
         os.environ["ARVADOS_KEEP_PROXY"] = KeepProxyTestCase.arvados_keep_proxy
         os.environ["ARVADOS_EXTERNAL_CLIENT"] = ""
+        arvados.keep.global_client_object = None
         arvados.config._settings = None
 
         baz_locator = arvados.Keep.put('baz')
@@ -248,6 +252,7 @@
         # contact the API server.
         os.environ["ARVADOS_KEEP_PROXY"] = ""
         os.environ["ARVADOS_EXTERNAL_CLIENT"] = "true"
+        arvados.keep.global_client_object = None
         arvados.config._settings = None
 
         # Will send X-External-Client to server and get back the proxy from
@@ -261,5 +266,4 @@
                          'baz2',
                          'wrong content from Keep.get(md5("baz2"))')
 
-        self.assertEqual(True, arvados.Keep.global_client_object().using_proxy)
->>>>>>> c61379a9
+        self.assertEqual(True, arvados.Keep.global_client_object().using_proxy)