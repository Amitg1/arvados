--- conflicted
+++ resolved
@@ -151,7 +151,6 @@
     - Configuration:
       - admin/config.html.textile.liquid
       - admin/federation.html.textile.liquid
-      - admin/collection-managed-properties.html.textile.liquid
     - Upgrading and migrations:
       - admin/upgrading.html.textile.liquid
       - admin/config-migration.html.textile.liquid
@@ -171,13 +170,10 @@
       - admin/cloudtest.html.textile.liquid
     - Data Management:
       - admin/collection-versioning.html.textile.liquid
-<<<<<<< HEAD
-=======
       - admin/collection-managed-properties.html.textile.liquid
       - admin/keep-balance.html.textile.liquid
     - Other:
       - admin/federation.html.textile.liquid
->>>>>>> 0c92112a
       - admin/controlling-container-reuse.html.textile.liquid
       - admin/logs-table-management.html.textile.liquid
     - Other:
