--- conflicted
+++ resolved
@@ -25,15 +25,11 @@
       <p><strong>What is Arvados</strong>
       <p><a href="https://arvados.org/">Arvados</a> enables you to quickly begin using cloud computing resources in your data science work. It allows you to track your methods and datasets, share them securely, and easily re-run analyses.
       </p>
-<<<<<<< HEAD
-      <p><strong>News</strong>: Read our <a href="https://arvados.org/projects/arvados/blogs">blog updates</a> or look through our <a href="https://arvados.org/projects/arvados/activity">recent developer activity</a>.
-=======
       <p><strong>News</strong>
       <p>Read our <a href="https://arvados.org/projects/arvados/blogs">blog updates</a> or look through our <a href="https://arvados.org/projects/arvados/activity">recent developer activity</a>.
       </p>
       <p><strong>Questions?</strong></p>
       <p>Email <a href="http://lists.arvados.org/mailman/listinfo/arvados">the mailing list</a>, or chat with us on IRC: <a href="irc://irc.oftc.net:6667/#arvados">#arvados</a> @ OFTC (you can <a href="https://webchat.oftc.net/?channels=arvados">join in your browser</a>).
->>>>>>> dd5deb94
       </p>
       <p><strong>Want to contribute?</strong></p>
       <p>Check out our <a href="https://arvados.org/projects/arvados">developer site</a>. We're open source, check out our code on <a href="https://github.com/curoverse/arvados">github</a>.
@@ -43,11 +39,7 @@
       </p>
 
     </div>
-<<<<<<< HEAD
-    <div class="col-sm-7" style="border-left: solid; border-width: 1px">
-=======
     <div class="col-sm-6" style="border-left: solid; border-width: 1px">
->>>>>>> dd5deb94
       <p><strong>Quickstart</strong> 
       <p>
         Try any pipeline from the <a href="https://arvados.org/projects/arvados/wiki/Public_Pipelines_and_Datasets">list of public pipelines</a>. For instance, the <a href="http://curover.se/pathomap">Pathomap Pipeline</a> links to these <a href="https://arvados.org/projects/arvados/wiki/pathomap_tutorial/">step-by-step instructions</a> for trying Arvados out right in your browser using Curoverse's <a href="http://lp.curoverse.com/beta-signup/">public Arvados instance</a>.
@@ -71,11 +63,7 @@
       <p>
       Want to port your pipeline to Arvados? Check out the step-by-step <a href="https://arvados.org/projects/arvados/wiki/Port_a_Pipeline">Port-a-Pipeline</a> guide on the Arvados wiki.
       </p>
-<<<<<<< HEAD
-      <p><strong>Below you can also find more in-depth guides for using Arvados.
-=======
       <p><strong>More in-depth guides
->>>>>>> dd5deb94
       </strong></p>
       <!--<p>-->
         <!--<a href="{{ site.baseurl }}/start/index.html">Getting Started</a> &mdash; Start here if you're new to Arvados.-->
