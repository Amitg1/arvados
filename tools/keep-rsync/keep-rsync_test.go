--- conflicted
+++ resolved
@@ -173,89 +173,6 @@
 	c.Check(foundIt, Equals, true)
 }
 
-<<<<<<< HEAD
-// Put 5 blocks in src. Put 2 of those blocks in dst
-// Hence there are 3 additional blocks in src
-// Also, put 2 extra blocks in dts; they are hence only in dst
-// Run rsync and verify that those 7 blocks are now available in dst
-func (s *ServerRequiredSuite) TestKeepRsync(c *C) {
-	setupRsync(c)
-
-	// Put a few blocks in src using kcSrc
-	var srcLocators []string
-	for i := 0; i < 5; i++ {
-		data := []byte(fmt.Sprintf("test-data-%d", i))
-		hash := fmt.Sprintf("%x", md5.Sum(data))
-
-		hash2, rep, err := kcSrc.PutB(data)
-		c.Check(hash2, Matches, fmt.Sprintf(`^%s\+11(\+.+)?$`, hash))
-		c.Check(rep, Equals, 2)
-		c.Check(err, Equals, nil)
-
-		reader, blocklen, _, err := kcSrc.Get(hash)
-		c.Assert(err, Equals, nil)
-		c.Check(blocklen, Equals, int64(11))
-		all, err := ioutil.ReadAll(reader)
-		c.Check(all, DeepEquals, data)
-
-		srcLocators = append(srcLocators, fmt.Sprintf("%s+%d", hash, blocklen))
-	}
-
-	// Put just two of those blocks in dst using kcDst
-	var dstLocators []string
-	for i := 0; i < 2; i++ {
-		data := []byte(fmt.Sprintf("test-data-%d", i))
-		hash := fmt.Sprintf("%x", md5.Sum(data))
-
-		hash2, rep, err := kcDst.PutB(data)
-		c.Check(hash2, Matches, fmt.Sprintf(`^%s\+11(\+.+)?$`, hash))
-		c.Check(rep, Equals, 1)
-		c.Check(err, Equals, nil)
-
-		reader, blocklen, _, err := kcDst.Get(hash)
-		c.Assert(err, Equals, nil)
-		c.Check(blocklen, Equals, int64(11))
-		all, err := ioutil.ReadAll(reader)
-		c.Check(all, DeepEquals, data)
-
-		dstLocators = append(dstLocators, fmt.Sprintf("%s+%d", hash, blocklen))
-	}
-
-	// Put two more blocks in dst; they are not in src at all
-	var extraDstLocators []string
-	for i := 0; i < 2; i++ {
-		data := []byte(fmt.Sprintf("other-data-%d", i))
-		hash := fmt.Sprintf("%x", md5.Sum(data))
-
-		hash2, rep, err := kcDst.PutB(data)
-		c.Check(hash2, Matches, fmt.Sprintf(`^%s\+12(\+.+)?$`, hash))
-		c.Check(rep, Equals, 1)
-		c.Check(err, Equals, nil)
-
-		reader, blocklen, _, err := kcDst.Get(hash)
-		c.Assert(err, Equals, nil)
-		c.Check(blocklen, Equals, int64(12))
-		all, err := ioutil.ReadAll(reader)
-		c.Check(all, DeepEquals, data)
-
-		extraDstLocators = append(extraDstLocators, fmt.Sprintf("%s+%d", hash, blocklen))
-	}
-
-	err := performKeepRsync()
-	c.Check(err, Equals, nil)
-
-	// Now GetIndex from dst and verify that all 5 from src and the 2 extra blocks are found
-	dstIndex, err := getUniqueLocators(kcDst, "")
-	c.Check(err, Equals, nil)
-	for _, locator := range srcLocators {
-		_, ok := dstIndex[locator]
-		c.Assert(ok, Equals, true)
-	}
-	for _, locator := range extraDstLocators {
-		_, ok := dstIndex[locator]
-		c.Assert(ok, Equals, true)
-	}
-=======
 // Test keep-rsync initialization, with src and dst keep servers with blobSingingKey.
 // Do a Put and Get in src, both of which should succeed.
 // Do a Put and Get in dst, both of which should succeed.
@@ -308,5 +225,87 @@
 	signedLocator = keepclient.SignLocator(locatorInDst, arvSrc.ApiToken, tomorrow, []byte(blobSigningKey))
 	_, _, _, err = kcSrc.Get(locatorInDst)
 	c.Assert(err.Error(), Equals, "Block not found")
->>>>>>> 9cb175a3
+}
+
+// Put 5 blocks in src. Put 2 of those blocks in dst
+// Hence there are 3 additional blocks in src
+// Also, put 2 extra blocks in dts; they are hence only in dst
+// Run rsync and verify that those 7 blocks are now available in dst
+func (s *ServerRequiredSuite) TestKeepRsync(c *C) {
+	setupRsync(c, false)
+
+	// Put a few blocks in src using kcSrc
+	var srcLocators []string
+	for i := 0; i < 5; i++ {
+		data := []byte(fmt.Sprintf("test-data-%d", i))
+		hash := fmt.Sprintf("%x", md5.Sum(data))
+
+		hash2, rep, err := kcSrc.PutB(data)
+		c.Check(hash2, Matches, fmt.Sprintf(`^%s\+11(\+.+)?$`, hash))
+		c.Check(rep, Equals, 2)
+		c.Check(err, Equals, nil)
+
+		reader, blocklen, _, err := kcSrc.Get(hash)
+		c.Assert(err, Equals, nil)
+		c.Check(blocklen, Equals, int64(11))
+		all, err := ioutil.ReadAll(reader)
+		c.Check(all, DeepEquals, data)
+
+		srcLocators = append(srcLocators, fmt.Sprintf("%s+%d", hash, blocklen))
+	}
+
+	// Put just two of those blocks in dst using kcDst
+	var dstLocators []string
+	for i := 0; i < 2; i++ {
+		data := []byte(fmt.Sprintf("test-data-%d", i))
+		hash := fmt.Sprintf("%x", md5.Sum(data))
+
+		hash2, rep, err := kcDst.PutB(data)
+		c.Check(hash2, Matches, fmt.Sprintf(`^%s\+11(\+.+)?$`, hash))
+		c.Check(rep, Equals, 1)
+		c.Check(err, Equals, nil)
+
+		reader, blocklen, _, err := kcDst.Get(hash)
+		c.Assert(err, Equals, nil)
+		c.Check(blocklen, Equals, int64(11))
+		all, err := ioutil.ReadAll(reader)
+		c.Check(all, DeepEquals, data)
+
+		dstLocators = append(dstLocators, fmt.Sprintf("%s+%d", hash, blocklen))
+	}
+
+	// Put two more blocks in dst; they are not in src at all
+	var extraDstLocators []string
+	for i := 0; i < 2; i++ {
+		data := []byte(fmt.Sprintf("other-data-%d", i))
+		hash := fmt.Sprintf("%x", md5.Sum(data))
+
+		hash2, rep, err := kcDst.PutB(data)
+		c.Check(hash2, Matches, fmt.Sprintf(`^%s\+12(\+.+)?$`, hash))
+		c.Check(rep, Equals, 1)
+		c.Check(err, Equals, nil)
+
+		reader, blocklen, _, err := kcDst.Get(hash)
+		c.Assert(err, Equals, nil)
+		c.Check(blocklen, Equals, int64(12))
+		all, err := ioutil.ReadAll(reader)
+		c.Check(all, DeepEquals, data)
+
+		extraDstLocators = append(extraDstLocators, fmt.Sprintf("%s+%d", hash, blocklen))
+	}
+
+	err := performKeepRsync()
+	c.Check(err, Equals, nil)
+
+	// Now GetIndex from dst and verify that all 5 from src and the 2 extra blocks are found
+	dstIndex, err := getUniqueLocators(kcDst, "")
+	c.Check(err, Equals, nil)
+	for _, locator := range srcLocators {
+		_, ok := dstIndex[locator]
+		c.Assert(ok, Equals, true)
+	}
+	for _, locator := range extraDstLocators {
+		_, ok := dstIndex[locator]
+		c.Assert(ok, Equals, true)
+	}
 }