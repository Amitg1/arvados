--- conflicted
+++ resolved
@@ -30,8 +30,7 @@
 # ============================================================
 # For each *.in file in the docker directories, substitute any
 # @@variables@@ found in the file with the appropriate config
-<<<<<<< HEAD
-# variable.
+# variable. Support up to 10 levels of nesting.
 # 
 # TODO(twp): add the *.in files directory to the source tree, and
 # when expanding them, add them to the "generated" directory with
@@ -47,13 +46,6 @@
   Dir.mkdir(generated_dir) unless Dir.exists? generated_dir
   output_path = File.join(generated_dir, File.basename(template_file, '.in'))
   output = File.open(output_path, "w")
-=======
-# variable. Support up to 10 levels of nesting.
-
-Dir.glob('*/*.in') do |template_file|
-  output_path = template_file.sub(/\.in$/, '')
-  output = File.open(output_path, 'w')
->>>>>>> 107df9b7
   File.open(template_file) do |input|
     input.each_line do |line|
 
